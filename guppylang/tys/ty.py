--- conflicted
+++ resolved
@@ -377,19 +377,13 @@
         The resulting `FunctionType` can then be embedded into a Hugr `Type` or a Hugr
         `PolyFuncType`.
         """
-<<<<<<< HEAD
         ins = [inp.ty.to_hugr() for inp in self.inputs]
         outs = [
             *(t.to_hugr() for t in type_to_row(self.output)),
             # We might have additional @inout args that will be also outputted
             *(inp.ty.to_hugr() for inp in self.inputs if InputFlags.Inout in inp.flags),
         ]
-        return tys.FunctionType(input=ins, output=outs)
-=======
-        ins = [t.to_hugr() for t in self.inputs]
-        outs = [t.to_hugr() for t in type_to_row(self.output)]
         return ht.FunctionType(input=ins, output=outs)
->>>>>>> 536abf9f
 
     def visit(self, visitor: Visitor) -> None:
         """Accepts a visitor on this type."""
