"""Type checking and synthesizing code for expressions.

Operates on expressions in a basic block after CFG construction. In particular, we
assume that expressions that involve control flow (i.e. short-circuiting and ternary
expressions) have been removed during CFG construction.

Furthermore, we assume that assignment expressions with the walrus operator := have
been turned into regular assignments and are no longer present. As a result, expressions
are assumed to be side effect free, in the sense that they do not modify the variables
available in the type checking context.

We may alter/desugar AST nodes during type checking. In particular, we turn `ast.Name`
nodes into either `LocalName` or `GlobalName` nodes and `ast.Call` nodes are turned into
`LocalCall` or `GlobalCall` nodes. Furthermore, all nodes in the resulting AST are
annotated with their type.

Expressions can be checked against a given type by the `ExprChecker`, raising a type
error if the expressions doesn't have the expected type. Checking is used for annotated
assignments, return values, and function arguments. Alternatively, the `ExprSynthesizer`
can be used to infer a type for an expression.
"""

import ast
import sys
import traceback
from contextlib import suppress
from dataclasses import replace
from typing import Any, NoReturn, cast

from guppylang.ast_util import (
    AstNode,
    AstVisitor,
    breaks_in_loop,
    get_type_opt,
    return_nodes_in_ast,
    with_loc,
    with_type,
)
from guppylang.cfg.builder import tmp_vars
from guppylang.checker.core import (
    Context,
    DummyEvalDict,
    FieldAccess,
    Globals,
    Locals,
    Place,
    SubscriptAccess,
    Variable,
)
from guppylang.definition.ty import TypeDef
from guppylang.definition.value import CallableDef, ValueDef
from guppylang.error import (
    GuppyError,
    GuppyTypeError,
    GuppyTypeInferenceError,
    InternalGuppyError,
)
from guppylang.nodes import (
    DesugaredGenerator,
    DesugaredListComp,
    FieldAccessAndDrop,
    GlobalName,
    InoutReturnSentinel,
    IterEnd,
    IterHasNext,
    IterNext,
    LocalCall,
    MakeIter,
    PlaceNode,
    PyExpr,
    SubscriptAccessAndDrop,
    TensorCall,
    TypeApply,
)
from guppylang.tys.arg import TypeArg
from guppylang.tys.builtin import (
    bool_type,
    get_element_type,
    is_bool_type,
    is_linst_type,
    is_list_type,
    linst_type,
    list_type,
)
from guppylang.tys.param import TypeParam
from guppylang.tys.subst import Inst, Subst
from guppylang.tys.ty import (
    ExistentialTypeVar,
    FuncInput,
    FunctionType,
    InputFlags,
    NoneType,
    OpaqueType,
    StructType,
    TupleType,
    Type,
    TypeBase,
    function_tensor_signature,
    parse_function_tensor,
    row_to_type,
    unify,
)

# Mapping from unary AST op to dunder method and display name
unary_table: dict[type[ast.unaryop], tuple[str, str]] = {
    ast.UAdd:   ("__pos__",    "+"),
    ast.USub:   ("__neg__",    "-"),
    ast.Invert: ("__invert__", "~"),
}  # fmt: skip

# Mapping from binary AST op to left dunder method, right dunder method and display name
AstOp = ast.operator | ast.cmpop
binary_table: dict[type[AstOp], tuple[str, str, str]] = {
    ast.Add:      ("__add__",      "__radd__",      "+"),
    ast.Sub:      ("__sub__",      "__rsub__",      "-"),
    ast.Mult:     ("__mul__",      "__rmul__",      "*"),
    ast.Div:      ("__truediv__",  "__rtruediv__",  "/"),
    ast.FloorDiv: ("__floordiv__", "__rfloordiv__", "//"),
    ast.Mod:      ("__mod__",      "__rmod__",      "%"),
    ast.Pow:      ("__pow__",      "__rpow__",      "**"),
    ast.LShift:   ("__lshift__",   "__rlshift__",   "<<"),
    ast.RShift:   ("__rshift__",   "__rrshift__",   ">>"),
    ast.BitOr:    ("__or__",       "__ror__",       "|"),
    ast.BitXor:   ("__xor__",      "__rxor__",      "^"),
    ast.BitAnd:   ("__and__",      "__rand__",      "&"),
    ast.MatMult:  ("__matmul__",   "__rmatmul__",   "@"),
    ast.Eq:       ("__eq__",       "__eq__",        "=="),
    ast.NotEq:    ("__neq__",      "__neq__",       "!="),
    ast.Lt:       ("__lt__",       "__gt__",        "<"),
    ast.LtE:      ("__le__",       "__ge__",        "<="),
    ast.Gt:       ("__gt__",       "__lt__",        ">"),
    ast.GtE:      ("__ge__",       "__le__",        ">="),
}  # fmt: skip


class ExprChecker(AstVisitor[tuple[ast.expr, Subst]]):
    """Checks an expression against a type and produces a new type-annotated AST.

    The type may contain free variables that the checker will try to solve. Note that
    the checker will fail, if some free variables cannot be inferred.
    """

    ctx: Context

    # Name for the kind of term we are currently checking against (used in errors).
    # For example, "argument", "return value", or in general "expression".
    _kind: str

    def __init__(self, ctx: Context) -> None:
        self.ctx = ctx
        self._kind = "expression"

    def _fail(
        self,
        expected: Type,
        actual: ast.expr | Type,
        loc: AstNode | None = None,
    ) -> NoReturn:
        """Raises a type error indicating that the type doesn't match."""
        if not isinstance(actual, TypeBase):
            loc = loc or actual
            _, actual = self._synthesize(actual, allow_free_vars=True)
        if loc is None:
            raise InternalGuppyError("Failure location is required")
        raise GuppyTypeError(
            f"Expected {self._kind} of type `{expected}`, got `{actual}`", loc
        )

    def check(
        self, expr: ast.expr, ty: Type, kind: str = "expression"
    ) -> tuple[ast.expr, Subst]:
        """Checks an expression against a type.

        The type may have free type variables which will try to be resolved. Returns
        a new desugared expression with type annotations and a substitution with the
        resolved type variables.
        """
        # If we already have a type for the expression, we just have to match it against
        # the target
        if actual := get_type_opt(expr):
            subst, inst = check_type_against(actual, ty, expr, kind)
            if inst:
                expr = with_loc(expr, TypeApply(value=expr, tys=inst))
            return with_type(ty.substitute(subst), expr), subst

        # When checking against a variable, we have to synthesize
        if isinstance(ty, ExistentialTypeVar):
            expr, syn_ty = self._synthesize(expr, allow_free_vars=False)
            return with_type(syn_ty, expr), {ty: syn_ty}

        # Otherwise, invoke the visitor
        old_kind = self._kind
        self._kind = kind or self._kind
        expr, subst = self.visit(expr, ty)
        self._kind = old_kind
        return with_type(ty.substitute(subst), expr), subst

    def _synthesize(
        self, node: ast.expr, allow_free_vars: bool
    ) -> tuple[ast.expr, Type]:
        """Invokes the type synthesiser"""
        return ExprSynthesizer(self.ctx).synthesize(node, allow_free_vars)

    def visit_Tuple(self, node: ast.Tuple, ty: Type) -> tuple[ast.expr, Subst]:
        if not isinstance(ty, TupleType) or len(ty.element_types) != len(node.elts):
            return self._fail(ty, node)
        subst: Subst = {}
        for i, el in enumerate(node.elts):
            node.elts[i], s = self.check(el, ty.element_types[i].substitute(subst))
            subst |= s
        return node, subst

    def visit_List(self, node: ast.List, ty: Type) -> tuple[ast.expr, Subst]:
        if not is_list_type(ty) and not is_linst_type(ty):
            return self._fail(ty, node)
        el_ty = get_element_type(ty)
        subst: Subst = {}
        for i, el in enumerate(node.elts):
            node.elts[i], s = self.check(el, el_ty.substitute(subst))
            subst |= s
        return node, subst

    def visit_DesugaredListComp(
        self, node: DesugaredListComp, ty: Type
    ) -> tuple[ast.expr, Subst]:
        if not is_list_type(ty) and not is_linst_type(ty):
            return self._fail(ty, node)
        node, elt_ty = synthesize_comprehension(node, node.generators, self.ctx)
        subst = unify(get_element_type(ty), elt_ty, {})
        if subst is None:
            actual = linst_type(elt_ty) if elt_ty.linear else list_type(elt_ty)
            return self._fail(ty, actual, node)
        return node, subst

    def visit_Call(self, node: ast.Call, ty: Type) -> tuple[ast.expr, Subst]:
        if len(node.keywords) > 0:
            raise GuppyError(
                "Argument passing by keyword is not supported", node.keywords[0]
            )
        node.func, func_ty = self._synthesize(node.func, allow_free_vars=False)

        # First handle direct calls of user-defined functions and extension functions
        if isinstance(node.func, GlobalName):
            defn = self.ctx.globals[node.func.def_id]
            if isinstance(defn, CallableDef):
                return defn.check_call(node.args, ty, node, self.ctx)

        # Otherwise, it must be a function as a higher-order value - something
        # whose type is either a FunctionType or a Tuple of FunctionTypes
        if isinstance(func_ty, FunctionType):
            args, return_ty, inst = check_call(func_ty, node.args, ty, node, self.ctx)
            check_inst(func_ty, inst, node)
            node.func = instantiate_poly(node.func, func_ty, inst)
            return with_loc(node, LocalCall(func=node.func, args=args)), return_ty

        if isinstance(func_ty, TupleType) and (
            function_elements := parse_function_tensor(func_ty)
        ):
            if any(f.parametrized for f in function_elements):
                raise GuppyTypeError(
                    "Polymorphic functions in tuples are not supported", node.func
                )

            tensor_ty = function_tensor_signature(function_elements)

            processed_args, subst, inst = check_call(
                tensor_ty, node.args, ty, node, self.ctx
            )
            assert len(inst) == 0
            return with_loc(
                node,
                TensorCall(func=node.func, args=processed_args, tensor_ty=tensor_ty),
            ), subst

        elif callee := self.ctx.globals.get_instance_func(func_ty, "__call__"):
            return callee.check_call(node.args, ty, node, self.ctx)
        else:
            raise GuppyTypeError(f"Expected function type, got `{func_ty}`", node.func)

    def visit_PyExpr(self, node: PyExpr, ty: Type) -> tuple[ast.expr, Subst]:
        python_val = eval_py_expr(node, self.ctx)
        if act := python_value_to_guppy_type(python_val, node, self.ctx.globals):
            subst = unify(ty, act, {})
            if subst is None:
                self._fail(ty, act, node)
            act = act.substitute(subst)
            subst = {x: s for x, s in subst.items() if x in ty.unsolved_vars}
            return with_type(act, with_loc(node, ast.Constant(value=python_val))), subst

        raise GuppyError(
            f"Python expression of type `{type(python_val)}` is not supported by Guppy",
            node,
        )

    def generic_visit(self, node: ast.expr, ty: Type) -> tuple[ast.expr, Subst]:
        # Try to synthesize and then check if we can unify it with the given type
        node, synth = self._synthesize(node, allow_free_vars=False)
        subst, inst = check_type_against(synth, ty, node, self._kind)

        # Apply instantiation of quantified type variables
        if inst:
            node = with_loc(node, TypeApply(value=node, inst=inst))

        return node, subst


class ExprSynthesizer(AstVisitor[tuple[ast.expr, Type]]):
    ctx: Context

    def __init__(self, ctx: Context) -> None:
        self.ctx = ctx

    def synthesize(
        self, node: ast.expr, allow_free_vars: bool = False
    ) -> tuple[ast.expr, Type]:
        """Tries to synthesise a type for the given expression.

        Also returns a new desugared expression with type annotations.
        """
        if ty := get_type_opt(node):
            return node, ty
        node, ty = self.visit(node)
        if ty.unsolved_vars and not allow_free_vars:
            raise GuppyTypeError(
                f"Cannot infer type variable in expression of type `{ty}`", node
            )
        return with_type(ty, node), ty

    def _check(
        self, expr: ast.expr, ty: Type, kind: str = "expression"
    ) -> tuple[ast.expr, Subst]:
        """Checks an expression against a given type"""
        return ExprChecker(self.ctx).check(expr, ty, kind)

    def visit_Constant(self, node: ast.Constant) -> tuple[ast.expr, Type]:
        ty = python_value_to_guppy_type(node.value, node, self.ctx.globals)
        if ty is None:
            raise GuppyError("Unsupported constant", node)
        return node, ty

    def visit_Name(self, node: ast.Name) -> tuple[ast.expr, Type]:
        x = node.id
        if x in self.ctx.locals:
            var = self.ctx.locals[x]
            return with_loc(node, PlaceNode(place=var)), var.ty
        elif x in self.ctx.globals:
            # Look-up what kind of definition it is
            match self.ctx.globals[x]:
                case ValueDef() as defn:
                    return with_loc(node, GlobalName(id=x, def_id=defn.id)), defn.ty
                # For types, we return their `__new__` constructor
                case TypeDef() as defn if constr := self.ctx.globals.get_instance_func(
                    defn, "__new__"
                ):
                    return with_loc(node, GlobalName(id=x, def_id=constr.id)), constr.ty
                case defn:
                    raise GuppyError(
                        f"Expected a value, got {defn.description} `{x}`", node
                    )
        raise InternalGuppyError(
            f"Variable `{x}` is not defined in `TypeSynthesiser`. This should have "
            "been caught by program analysis!"
        )

    def visit_Attribute(self, node: ast.Attribute) -> tuple[ast.expr, Type]:
        # A `value.attr` attribute access
        node.value, ty = self.synthesize(node.value)
        if isinstance(ty, StructType) and node.attr in ty.field_dict:
            field = ty.field_dict[node.attr]
            expr: ast.expr
            if isinstance(node.value, PlaceNode):
                # Field access on a place is itself a place
                expr = PlaceNode(place=FieldAccess(node.value.place, field, None))
            else:
                # If the struct is not in a place, then there is no way to address the
                # other fields after this one has been projected (e.g. `f().a` makes
                # you loose access to all fields besides `a`).
                expr = FieldAccessAndDrop(value=node.value, struct_ty=ty, field=field)
            return with_loc(node, expr), field.ty
        raise GuppyTypeError(
            f"Expression of type `{ty}` has no attribute `{node.attr}`",
            # Unfortunately, `node.attr` doesn't contain source annotations, so we have
            # to use `node` as the error location
            node,
        )

    def visit_Tuple(self, node: ast.Tuple) -> tuple[ast.expr, Type]:
        elems = [self.synthesize(elem) for elem in node.elts]

        node.elts = [n for n, _ in elems]
        return node, TupleType([ty for _, ty in elems])

    def visit_List(self, node: ast.List) -> tuple[ast.expr, Type]:
        if len(node.elts) == 0:
            raise GuppyTypeInferenceError(
                "Cannot infer type variable in expression of type `list[?T]`", node
            )
        node.elts[0], el_ty = self.synthesize(node.elts[0])
        node.elts[1:] = [self._check(el, el_ty)[0] for el in node.elts[1:]]
        return node, linst_type(el_ty) if el_ty.linear else list_type(el_ty)

    def visit_DesugaredListComp(self, node: DesugaredListComp) -> tuple[ast.expr, Type]:
        node, elt_ty = synthesize_comprehension(node, node.generators, self.ctx)
        result_ty = linst_type(elt_ty) if elt_ty.linear else list_type(elt_ty)
        return node, result_ty

    def visit_UnaryOp(self, node: ast.UnaryOp) -> tuple[ast.expr, Type]:
        # We need to synthesise the argument type, so we can look up dunder methods
        node.operand, op_ty = self.synthesize(node.operand)

        # Special case for the `not` operation since it is not implemented via a dunder
        # method or control-flow
        if isinstance(node.op, ast.Not):
            node.operand, bool_ty = to_bool(node.operand, op_ty, self.ctx)
            return node, bool_ty

        # Check all other unary expressions by calling out to instance dunder methods
        op, display_name = unary_table[node.op.__class__]
        func = self.ctx.globals.get_instance_func(op_ty, op)
        if func is None:
            raise GuppyTypeError(
                f"Unary operator `{display_name}` not defined for argument of type "
                f" `{op_ty}`",
                node.operand,
            )
        return func.synthesize_call([node.operand], node, self.ctx)

    def _synthesize_binary(
        self, left_expr: ast.expr, right_expr: ast.expr, op: AstOp, node: ast.expr
    ) -> tuple[ast.expr, Type]:
        """Helper method to compile binary operators by calling out to dunder methods.

        For example, first try calling `__add__` on the left operand. If that fails, try
        `__radd__` on the right operand.
        """
        if op.__class__ not in binary_table:
            raise GuppyError("This binary operation is not supported by Guppy.", op)
        lop, rop, display_name = binary_table[op.__class__]
        left_expr, left_ty = self.synthesize(left_expr)
        right_expr, right_ty = self.synthesize(right_expr)

        if func := self.ctx.globals.get_instance_func(left_ty, lop):
            with suppress(GuppyError):
                return func.synthesize_call([left_expr, right_expr], node, self.ctx)

        if func := self.ctx.globals.get_instance_func(right_ty, rop):
            with suppress(GuppyError):
                return func.synthesize_call([right_expr, left_expr], node, self.ctx)

        raise GuppyTypeError(
            f"Binary operator `{display_name}` not defined for arguments of type "
            f"`{left_ty}` and `{right_ty}`",
            node,
        )

    def synthesize_instance_func(
        self,
        node: ast.expr,
        args: list[ast.expr],
        func_name: str,
        err: str,
        exp_sig: FunctionType | None = None,
        give_reason: bool = False,
    ) -> tuple[ast.expr, Type]:
        """Helper method for expressions that are implemented via instance methods.

        Raises a `GuppyTypeError` if the given instance method is not defined. The error
        message can be customised by passing an `err` string and an optional error
        reason can be printed.

        Optionally, the signature of the instance function can also be checked against a
        given expected signature.
        """
        node, ty = self.synthesize(node)
        func = self.ctx.globals.get_instance_func(ty, func_name)
        if func is None:
            reason = f" since it does not implement the `{func_name}` method"
            raise GuppyTypeError(
                f"Expression of type `{ty}` is {err}{reason if give_reason else ''}",
                node,
            )
        if exp_sig and unify(exp_sig, func.ty.unquantified()[0], {}) is None:
            raise GuppyError(
                f"Method `{ty}.{func_name}` has signature `{func.ty}`, but "
                f"expected `{exp_sig}`",
                node,
            )
        return func.synthesize_call([node, *args], node, self.ctx)

    def visit_BinOp(self, node: ast.BinOp) -> tuple[ast.expr, Type]:
        return self._synthesize_binary(node.left, node.right, node.op, node)

    def visit_Compare(self, node: ast.Compare) -> tuple[ast.expr, Type]:
        if len(node.comparators) != 1 or len(node.ops) != 1:
            raise InternalGuppyError(
                "BB contains chained comparison. Should have been removed during CFG "
                "construction."
            )
        left_expr, [op], [right_expr] = node.left, node.ops, node.comparators
        return self._synthesize_binary(left_expr, right_expr, op, node)

    def visit_Subscript(self, node: ast.Subscript) -> tuple[ast.expr, Type]:
        node.value, ty = self.synthesize(node.value)
        item_expr, item_ty = self.synthesize(node.slice)
        # Give the item a unique name so we can refer to it later in case we also want
        # to compile a call to `__setitem__`
        item = Variable(next(tmp_vars), item_ty, item_expr)
        item_node = with_type(item_ty, with_loc(item_expr, PlaceNode(place=item)))
        # Check a call to the `__getitem__` instance function
        exp_sig = FunctionType(
            [
                FuncInput(ty, InputFlags.Inout),
                FuncInput(ExistentialTypeVar.fresh("Key", False), InputFlags.NoFlags),
            ],
            ExistentialTypeVar.fresh("Val", False),
        )
        getitem_expr, result_ty = self.synthesize_instance_func(
            node.value, [item_node], "__getitem__", "not subscriptable", exp_sig
        )
        # Subscripting a place is itself a place
        expr: ast.expr
        if isinstance(node.value, PlaceNode):
            place = SubscriptAccess(
                node.value.place, item, result_ty, item_expr, getitem_expr
            )
            expr = PlaceNode(place=place)
        else:
            # If the subscript is not on a place, then there is no way to address the
            # other indices after this one has been projected out (e.g. `f()[0]` makes
            # you loose access to all elements besides 0).
            expr = SubscriptAccessAndDrop(
                item=item, item_expr=item_expr, getitem_expr=getitem_expr
            )
        return with_loc(node, expr), result_ty

    def visit_Call(self, node: ast.Call) -> tuple[ast.expr, Type]:
        if len(node.keywords) > 0:
            raise GuppyError("Keyword arguments are not supported", node.keywords[0])
        node.func, ty = self.synthesize(node.func)

        # First handle direct calls of user-defined functions and extension functions
        if isinstance(node.func, GlobalName):
            defn = self.ctx.globals[node.func.def_id]
            if isinstance(defn, CallableDef):
                return defn.synthesize_call(node.args, node, self.ctx)

        # Otherwise, it must be a function as a higher-order value, or a tensor
        if isinstance(ty, FunctionType):
            args, return_ty, inst = synthesize_call(ty, node.args, node, self.ctx)
            node.func = instantiate_poly(node.func, ty, inst)
            return with_loc(node, LocalCall(func=node.func, args=args)), return_ty
        elif isinstance(ty, TupleType) and (
            function_elems := parse_function_tensor(ty)
        ):
            if any(f.parametrized for f in function_elems):
                raise GuppyTypeError(
                    "Polymorphic functions in tuples are not supported", node.func
                )

            tensor_ty = function_tensor_signature(function_elems)
            args, return_ty, inst = synthesize_call(
                tensor_ty, node.args, node, self.ctx
            )
            assert len(inst) == 0

            return with_loc(
                node, TensorCall(func=node.func, args=args, tensor_ty=tensor_ty)
            ), return_ty

        elif f := self.ctx.globals.get_instance_func(ty, "__call__"):
            return f.synthesize_call(node.args, node, self.ctx)
        else:
            raise GuppyTypeError(f"Expected function type, got `{ty}`", node.func)

    def visit_MakeIter(self, node: MakeIter) -> tuple[ast.expr, Type]:
        node.value, ty = self.synthesize(node.value)
        exp_sig = FunctionType(
            [FuncInput(ty, InputFlags.NoFlags)], ExistentialTypeVar.fresh("Iter", False)
        )
        expr, ty = self.synthesize_instance_func(
            node.value, [], "__iter__", "not iterable", exp_sig
        )

        # If the iterator was created by a `for` loop, we can add some extra checks to
        # produce nicer errors for linearity violations. Namely, `break` and `return`
        # are not allowed when looping over a linear iterator (`continue` is allowed)
        if ty.linear and isinstance(node.origin_node, ast.For):
            breaks = breaks_in_loop(node.origin_node) or return_nodes_in_ast(
                node.origin_node
            )
            if breaks:
                raise GuppyTypeError(
                    f"Loop over iterator with linear type `{ty}` cannot be terminated "
                    f"prematurely",
                    breaks[0],
                )
        return expr, ty

    def visit_IterHasNext(self, node: IterHasNext) -> tuple[ast.expr, Type]:
        node.value, ty = self.synthesize(node.value)
        exp_sig = FunctionType(
            [FuncInput(ty, InputFlags.NoFlags)], TupleType([bool_type(), ty])
        )
        return self.synthesize_instance_func(
            node.value, [], "__hasnext__", "not an iterator", exp_sig, True
        )

    def visit_IterNext(self, node: IterNext) -> tuple[ast.expr, Type]:
        node.value, ty = self.synthesize(node.value)
        exp_sig = FunctionType(
            [FuncInput(ty, InputFlags.NoFlags)],
            TupleType([ExistentialTypeVar.fresh("T", False), ty]),
        )
        return self.synthesize_instance_func(
            node.value, [], "__next__", "not an iterator", exp_sig, True
        )

    def visit_IterEnd(self, node: IterEnd) -> tuple[ast.expr, Type]:
        node.value, ty = self.synthesize(node.value)
        exp_sig = FunctionType([FuncInput(ty, InputFlags.NoFlags)], NoneType())
        return self.synthesize_instance_func(
            node.value, [], "__end__", "not an iterator", exp_sig, True
        )

    def visit_ListComp(self, node: ast.ListComp) -> tuple[ast.expr, Type]:
        raise InternalGuppyError(
            "BB contains `ListComp`. Should have been removed during CFG"
            f"construction: `{ast.unparse(node)}`"
        )

    def visit_PyExpr(self, node: PyExpr) -> tuple[ast.expr, Type]:
        python_val = eval_py_expr(node, self.ctx)
        if ty := python_value_to_guppy_type(python_val, node, self.ctx.globals):
            return with_loc(node, ast.Constant(value=python_val)), ty

        raise GuppyError(
            f"Python expression of type `{type(python_val)}` is not supported by Guppy",
            node,
        )

    def visit_NamedExpr(self, node: ast.NamedExpr) -> tuple[ast.expr, Type]:
        raise InternalGuppyError(
            "BB contains `NamedExpr`. Should have been removed during CFG"
            f"construction: `{ast.unparse(node)}`"
        )

    def visit_BoolOp(self, node: ast.BoolOp) -> tuple[ast.expr, Type]:
        raise InternalGuppyError(
            "BB contains `BoolOp`. Should have been removed during CFG construction: "
            f"`{ast.unparse(node)}`"
        )

    def visit_IfExp(self, node: ast.IfExp) -> tuple[ast.expr, Type]:
        raise InternalGuppyError(
            "BB contains `IfExp`. Should have been removed during CFG construction: "
            f"`{ast.unparse(node)}`"
        )


def check_type_against(
    act: Type, exp: Type, node: AstNode, kind: str = "expression"
) -> tuple[Subst, Inst]:
    """Checks a type against another type.

    Returns a substitution for the free variables the expected type and an instantiation
    for the parameters in the actual type. Note that the expected type may not be
    parametrised and the actual type may not contain free unification variables.
    """
    assert not isinstance(exp, FunctionType) or not exp.parametrized
    assert not act.unsolved_vars

    # The actual type may be parametrised. In that case, we have to find an
    # instantiation to avoid higher-rank types.
    subst: Subst | None
    if isinstance(act, FunctionType) and act.parametrized:
        unquantified, free_vars = act.unquantified()
        subst = unify(exp, unquantified, {})
        if subst is None:
            raise GuppyTypeError(f"Expected {kind} of type `{exp}`, got `{act}`", node)
        # Check that we have found a valid instantiation for all params
        for i, v in enumerate(free_vars):
            if v not in subst:
                raise GuppyTypeInferenceError(
                    f"Expected {kind} of type `{exp}`, got `{act}`. Couldn't infer an "
                    f"instantiation for parameter `{act.params[i].name}` (higher-rank "
                    "polymorphic types are not supported)",
                    node,
                )
            if subst[v].unsolved_vars:
                raise GuppyTypeError(
                    f"Expected {kind} of type `{exp}`, got `{act}`. Can't instantiate "
                    f"parameter `{act.params[i]}` with type `{subst[v]}` containing "
                    "free variables",
                    node,
                )
        inst = [subst[v].to_arg() for v in free_vars]
        subst = {v: t for v, t in subst.items() if v in exp.unsolved_vars}

        # Finally, check that the instantiation respects the linearity requirements
        check_inst(act, inst, node)

        return subst, inst

    # Otherwise, we know that `act` has no unsolved type vars, so unification is trivial
    assert not act.unsolved_vars
    subst = unify(exp, act, {})
    if subst is None:
        raise GuppyTypeError(f"Expected {kind} of type `{exp}`, got `{act}`", node)
    return subst, []


def check_num_args(exp: int, act: int, node: AstNode) -> None:
    """Checks that the correct number of arguments have been passed to a function."""
    if act < exp:
        raise GuppyTypeError(
            f"Not enough arguments passed (expected {exp}, got {act})", node
        )
    if exp < act:
        if isinstance(node, ast.Call):
            raise GuppyTypeError("Unexpected argument", node.args[exp])
        raise GuppyTypeError(
            f"Too many arguments passed (expected {exp}, got {act})", node
        )


def type_check_args(
    inputs: list[ast.expr],
    func_ty: FunctionType,
    subst: Subst,
    ctx: Context,
    node: AstNode,
) -> tuple[list[ast.expr], Subst]:
    """Checks the arguments of a function call and infers free type variables.

    We expect that parameters have been replaced with free unification variables.
    Checks that all unification variables can be inferred.
    """
    assert not func_ty.parametrized
    check_num_args(len(func_ty.inputs), len(inputs), node)

    new_args: list[ast.expr] = []
    for inp, func_inp in zip(inputs, func_ty.inputs, strict=True):
        a, s = ExprChecker(ctx).check(inp, func_inp.ty.substitute(subst), "argument")
        if InputFlags.Inout in func_inp.flags and isinstance(a, PlaceNode):
            a.place = check_inout_arg_place(a.place, ctx, a)
        new_args.append(a)
        subst |= s

    # If the argument check succeeded, this means that we must have found instantiations
    # for all unification variables occurring in the input types
    assert all(
        set.issubset(inp.ty.unsolved_vars, subst.keys()) for inp in func_ty.inputs
    )

    # We also have to check that we found instantiations for all vars in the return type
    if not set.issubset(func_ty.output.unsolved_vars, subst.keys()):
        raise GuppyTypeInferenceError(
            f"Cannot infer type variable in expression of type "
            f"`{func_ty.output.substitute(subst)}`",
            node,
        )

    return new_args, subst


def check_inout_arg_place(place: Place, ctx: Context, node: PlaceNode) -> Place:
    """Performs additional checks for place arguments in @inout position.

    In particular, we need to check that places involving `place[item]` subscripts
    implement the corresponding `__setitem__` method.
    """
    match place:
        case Variable():
            return place
        case FieldAccess(parent=parent):
            return replace(place, parent=check_inout_arg_place(parent, ctx, node))
        case SubscriptAccess(parent=parent, item=item, ty=ty):
            # Check a call to the `__setitem__` instance function
            exp_sig = FunctionType(
                [
                    FuncInput(parent.ty, InputFlags.Inout),
                    FuncInput(item.ty, InputFlags.NoFlags),
                    FuncInput(ty, InputFlags.NoFlags),
                ],
                NoneType(),
            )
            setitem_args = [
                with_type(parent.ty, with_loc(node, PlaceNode(parent))),
                with_type(item.ty, with_loc(node, PlaceNode(item))),
                with_type(ty, with_loc(node, InoutReturnSentinel(var=place))),
            ]
            setitem_call, _ = ExprSynthesizer(ctx).synthesize_instance_func(
                setitem_args[0],
                setitem_args[1:],
                "__setitem__",
<<<<<<< HEAD
                "not assignable",
=======
                "not allowed in a subscripted `@inout` position",
>>>>>>> ded9e1c9
                exp_sig,
                True,
            )
            return replace(place, setitem_call=setitem_call)


def synthesize_call(
    func_ty: FunctionType, args: list[ast.expr], node: AstNode, ctx: Context
) -> tuple[list[ast.expr], Type, Inst]:
    """Synthesizes the return type of a function call.

    Returns an annotated argument list, the synthesized return type, and an
    instantiation for the quantifiers in the function type.
    """
    assert not func_ty.unsolved_vars
    check_num_args(len(func_ty.inputs), len(args), node)

    # Replace quantified variables with free unification variables and try to infer an
    # instantiation by checking the arguments
    unquantified, free_vars = func_ty.unquantified()
    args, subst = type_check_args(args, unquantified, {}, ctx, node)

    # Success implies that the substitution is closed
    assert all(not t.unsolved_vars for t in subst.values())
    inst = [subst[v].to_arg() for v in free_vars]

    # Finally, check that the instantiation respects the linearity requirements
    check_inst(func_ty, inst, node)

    return args, unquantified.output.substitute(subst), inst


def check_call(
    func_ty: FunctionType,
    inputs: list[ast.expr],
    ty: Type,
    node: AstNode,
    ctx: Context,
    kind: str = "expression",
) -> tuple[list[ast.expr], Subst, Inst]:
    """Checks the return type of a function call against a given type.

    Returns an annotated argument list, a substitution for the free variables in the
    expected type, and an instantiation for the quantifiers in the function type.
    """
    assert not func_ty.unsolved_vars
    check_num_args(len(func_ty.inputs), len(inputs), node)

    # When checking, we can use the information from the expected return type to infer
    # some type arguments. However, this pushes errors inwards. For example, given a
    # function `foo: forall T. T -> T`, the following type mismatch would be reported:
    #
    #       x: int = foo(None)
    #                    ^^^^  Expected argument of type `int`, got `None`
    #
    # But the following error location would be more intuitive for users:
    #
    #       x: int = foo(None)
    #                ^^^^^^^^^  Expected expression of type `int`, got `None`
    #
    # In other words, if we can get away with synthesising the call without the extra
    # information from the expected type, we should do that to improve the error.

    # TODO: The approach below can result in exponential runtime in the worst case.
    #  However the bad case, e.g. `x: int = foo(foo(...foo(?)...))`, shouldn't be common
    #  in practice. Can we do better than that?

    # First, try to synthesize
    res: tuple[Type, Inst] | None = None
    try:
        inputs, synth, inst = synthesize_call(func_ty, inputs, node, ctx)
        res = synth, inst
    except GuppyTypeInferenceError:
        pass
    if res is not None:
        synth, inst = res
        subst = unify(ty, synth, {})
        if subst is None:
            raise GuppyTypeError(f"Expected {kind} of type `{ty}`, got `{synth}`", node)
        return inputs, subst, inst

    # If synthesis fails, we try again, this time also using information from the
    # expected return type
    unquantified, free_vars = func_ty.unquantified()
    subst = unify(ty, unquantified.output, {})
    if subst is None:
        raise GuppyTypeError(
            f"Expected {kind} of type `{ty}`, got `{unquantified.output}`", node
        )

    # Try to infer more by checking against the arguments
    inputs, subst = type_check_args(inputs, unquantified, subst, ctx, node)

    # Also make sure we found an instantiation for all free vars in the type we're
    # checking against
    if not set.issubset(ty.unsolved_vars, subst.keys()):
        raise GuppyTypeInferenceError(
            f"Expected expression of type `{ty}`, got "
            f"`{func_ty.output.substitute(subst)}`. Couldn't infer type variables",
            node,
        )

    # Success implies that the substitution is closed
    assert all(not t.unsolved_vars for t in subst.values())
    inst = [subst[v].to_arg() for v in free_vars]
    subst = {v: t for v, t in subst.items() if v in ty.unsolved_vars}

    # Finally, check that the instantiation respects the linearity requirements
    check_inst(func_ty, inst, node)

    return inputs, subst, inst


def check_inst(func_ty: FunctionType, inst: Inst, node: AstNode) -> None:
    """Checks if an instantiation is valid.

    Makes sure that the linearity requirements are satisfied.
    """
    for param, arg in zip(func_ty.params, inst, strict=True):
        # Give a more informative error message for linearity issues
        if (
            isinstance(param, TypeParam)
            and isinstance(arg, TypeArg)
            and arg.ty.linear
            and not param.can_be_linear
        ):
            raise GuppyTypeError(
                f"Cannot instantiate non-linear type variable `{param.name}` in type "
                f"`{func_ty}` with linear type `{arg.ty}`",
                node,
            )
        # For everything else, we fall back to the default checking implementation
        param.check_arg(arg, node)


def instantiate_poly(node: ast.expr, ty: FunctionType, inst: Inst) -> ast.expr:
    """Instantiates quantified type arguments in a function."""
    assert len(ty.params) == len(inst)
    if len(inst) > 0:
        node = with_loc(node, TypeApply(value=with_type(ty, node), inst=inst))
        return with_type(ty.instantiate(inst), node)
    return with_type(ty, node)


def to_bool(node: ast.expr, node_ty: Type, ctx: Context) -> tuple[ast.expr, Type]:
    """Tries to turn a node into a bool"""
    if is_bool_type(node_ty):
        return node, node_ty

    func = ctx.globals.get_instance_func(node_ty, "__bool__")
    if func is None:
        raise GuppyTypeError(
            f"Expression of type `{node_ty}` cannot be interpreted as a `bool`",
            node,
        )

    # We could check the return type against bool, but we can give a better error
    # message if we synthesise and compare to bool by hand
    call, return_ty = func.synthesize_call([node], node, ctx)
    if not is_bool_type(return_ty):
        raise GuppyTypeError(
            f"`__bool__` on type `{node_ty}` returns `{return_ty}` instead of `bool`",
            node,
        )
    return call, return_ty


def synthesize_comprehension(
    node: DesugaredListComp, gens: list[DesugaredGenerator], ctx: Context
) -> tuple[DesugaredListComp, Type]:
    """Helper function to synthesise the element type of a list comprehension."""
    from guppylang.checker.stmt_checker import StmtChecker

    # If there are no more generators left, we can check the list element
    if not gens:
        node.elt, elt_ty = ExprSynthesizer(ctx).synthesize(node.elt)
        return node, elt_ty

    # Check the iterator in the outer context
    gen, *gens = gens
    gen.iter_assign = StmtChecker(ctx).visit_Assign(gen.iter_assign)

    # The rest is checked in a new nested context to ensure that variables don't escape
    # their scope
    inner_locals: Locals[str, Variable] = Locals({}, parent_scope=ctx.locals)
    inner_ctx = Context(ctx.globals, inner_locals)
    expr_sth, stmt_chk = ExprSynthesizer(inner_ctx), StmtChecker(inner_ctx)
    gen.hasnext_assign = stmt_chk.visit_Assign(gen.hasnext_assign)
    gen.next_assign = stmt_chk.visit_Assign(gen.next_assign)
    gen.hasnext, hasnext_ty = expr_sth.visit(gen.hasnext)
    gen.hasnext = with_type(hasnext_ty, gen.hasnext)
    gen.iter, iter_ty = expr_sth.visit(gen.iter)
    gen.iter = with_type(iter_ty, gen.iter)

    # Check `if` guards
    for i in range(len(gen.ifs)):
        gen.ifs[i], if_ty = expr_sth.synthesize(gen.ifs[i])
        gen.ifs[i], _ = to_bool(gen.ifs[i], if_ty, inner_ctx)

    # Check remaining generators
    node, elt_ty = synthesize_comprehension(node, gens, inner_ctx)

    # The iter finalizer is again checked in the outer context
    gen.iterend, iterend_ty = ExprSynthesizer(ctx).synthesize(gen.iterend)
    gen.iterend = with_type(iterend_ty, gen.iterend)
    return node, elt_ty


def eval_py_expr(node: PyExpr, ctx: Context) -> Any:
    """Evaluates a `py(...)` expression."""
    # The method we used for obtaining the Python variables in scope only works in
    # CPython (see `get_py_scope()`).
    if sys.implementation.name != "cpython":
        raise GuppyError(
            "Compile-time `py(...)` expressions are only supported in CPython", node
        )

    try:
        python_val = eval(  # noqa: S307
            ast.unparse(node.value),
            None,
            DummyEvalDict(ctx, node.value),
        )
    except DummyEvalDict.GuppyVarUsedError as e:
        raise GuppyError(
            f"Guppy variable `{e.var}` cannot be accessed in a compile-time "
            "`py(...)` expression",
            e.node or node,
        ) from None
    except Exception as e:
        # Remove the top frame pointing to the `eval` call from the stack trace
        tb = e.__traceback__.tb_next if e.__traceback__ else None
        raise GuppyError(
            "Error occurred while evaluating Python expression:\n\n"
            + "".join(traceback.format_exception(type(e), e, tb)),
            node,
        ) from e
    return python_val


def python_value_to_guppy_type(v: Any, node: ast.expr, globals: Globals) -> Type | None:
    """Turns a primitive Python value into a Guppy type.

    Returns `None` if the Python value cannot be represented in Guppy.
    """
    match v:
        case bool():
            return bool_type()
        case int():
            return cast(TypeDef, globals["int"]).check_instantiate([], globals)
        case float():
            return cast(TypeDef, globals["float"]).check_instantiate([], globals)
        case tuple(elts):
            tys = [python_value_to_guppy_type(elt, node, globals) for elt in elts]
            if any(ty is None for ty in tys):
                return None
            return TupleType(cast(list[Type], tys))
        case list():
            return _python_list_to_guppy_type(v, node, globals)
        case _:
            # Pytket conversion is an optional feature
            try:
                import pytket

                if isinstance(v, pytket.circuit.Circuit):
                    # We also need tket2 installed
                    try:
                        import tket2  # type: ignore[import-untyped, import-not-found, unused-ignore]  # noqa: F401

                        qubit = cast(TypeDef, globals["qubit"]).check_instantiate(
                            [], globals
                        )
                        return FunctionType(
                            [FuncInput(qubit, InputFlags.NoFlags)] * v.n_qubits,
                            row_to_type(
                                [qubit] * v.n_qubits + [bool_type()] * v.n_bits
                            ),
                        )
                    except ImportError:
                        raise GuppyError(
                            "Pytket compatibility requires `tket2` to be installed. "
                            "See https://github.com/CQCL/tket2/tree/main/tket2-py",
                            node,
                        ) from None
            except ImportError:
                pass
            return None


def _python_list_to_guppy_type(
    vs: list[Any], node: ast.expr, globals: Globals
) -> OpaqueType | None:
    """Turns a Python list into a Guppy type.

    Returns `None` if the list contains different types or types that are not
    representable in Guppy.
    """
    if len(vs) == 0:
        return list_type(ExistentialTypeVar.fresh("T", False))

    # All the list elements must have a unifiable types
    v, *rest = vs
    el_ty = python_value_to_guppy_type(v, node, globals)
    if el_ty is None:
        return None
    for v in rest:
        ty = python_value_to_guppy_type(v, node, globals)
        if ty is None:
            return None
        if (subst := unify(ty, el_ty, {})) is None:
            raise GuppyError("Python list contains elements with different types", node)
        el_ty = el_ty.substitute(subst)
    return list_type(el_ty)<|MERGE_RESOLUTION|>--- conflicted
+++ resolved
@@ -793,11 +793,7 @@
                 setitem_args[0],
                 setitem_args[1:],
                 "__setitem__",
-<<<<<<< HEAD
-                "not assignable",
-=======
                 "not allowed in a subscripted `@inout` position",
->>>>>>> ded9e1c9
                 exp_sig,
                 True,
             )
