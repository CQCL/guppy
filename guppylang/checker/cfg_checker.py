--- conflicted
+++ resolved
@@ -61,15 +61,12 @@
 
 
 def check_cfg(
-<<<<<<< HEAD
     cfg: CFG,
     inputs: Row[Variable],
     return_ty: Type,
     generic_params: dict[str, Parameter],
+    func_name: str,
     globals: Globals,
-=======
-    cfg: CFG, inputs: Row[Variable], return_ty: Type, func_name: str, globals: Globals
->>>>>>> f527703f
 ) -> CheckedCFG[Place]:
     """Type checks a control-flow graph.
 
