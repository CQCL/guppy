--- conflicted
+++ resolved
@@ -49,11 +49,7 @@
     from guppylang.definition.struct import StructField
 
 
-<<<<<<< HEAD
-#: A "place" is a description for a storage location of a  local value that users
-=======
 #: A "place" is a description for a storage location of a local value that users
->>>>>>> acf1242d
 #: can refer to in their program.
 #:
 #: Roughly, these are values that can be lowered to a static wire within the Hugr
@@ -264,23 +260,10 @@
                 return assert_never(x)
 
 
-<<<<<<< HEAD
-K = TypeVar("K")
-=======
->>>>>>> acf1242d
 V = TypeVar("V")
 
 
 @dataclass
-<<<<<<< HEAD
-class Locals(Generic[K, V]):
-    """Scoped mapping from names to variables"""
-
-    vars: dict[K, V]
-    parent_scope: "Locals[K, V] | None" = None
-
-    def __getitem__(self, item: K) -> V:
-=======
 class Locals(Generic[VId, V]):
     """Scoped mapping from program variable ids to the corresponding program variable.
 
@@ -293,22 +276,11 @@
     parent_scope: "Locals[VId, V] | None" = None
 
     def __getitem__(self, item: VId) -> V:
->>>>>>> acf1242d
         if item not in self.vars and self.parent_scope:
             return self.parent_scope[item]
 
         return self.vars[item]
 
-<<<<<<< HEAD
-    def __setitem__(self, key: K, value: V) -> None:
-        self.vars[key] = value
-
-    def __iter__(self) -> Iterator[K]:
-        parent_iter = iter(self.parent_scope) if self.parent_scope else iter(())
-        return itertools.chain(iter(self.vars), parent_iter)
-
-    def __contains__(self, item: K) -> bool:
-=======
     def __setitem__(self, key: VId, value: V) -> None:
         self.vars[key] = value
 
@@ -317,22 +289,16 @@
         return itertools.chain(iter(self.vars), parent_iter)
 
     def __contains__(self, item: VId) -> bool:
->>>>>>> acf1242d
         return (item in self.vars) or (
             self.parent_scope is not None and item in self.parent_scope
         )
 
-<<<<<<< HEAD
-    def __copy__(self) -> "Locals[K, V]":
-=======
     def __copy__(self) -> "Locals[VId, V]":
->>>>>>> acf1242d
         # Make a copy of the var map so that mutating the copy doesn't
         # mutate our variable mapping
         return Locals(self.vars.copy(), copy.copy(self.parent_scope))
 
-<<<<<<< HEAD
-    def keys(self) -> set[K]:
+    def keys(self) -> set[VId]:
         parent_keys = self.parent_scope.keys() if self.parent_scope else set()
         return parent_keys | self.vars.keys()
 
@@ -342,14 +308,7 @@
         )
         return itertools.chain(self.vars.values(), parent_values)
 
-    def items(self) -> Iterable[tuple[K, V]]:
-=======
-    def keys(self) -> set[VId]:
-        parent_keys = self.parent_scope.keys() if self.parent_scope else set()
-        return parent_keys | self.vars.keys()
-
     def items(self) -> Iterable[tuple[VId, V]]:
->>>>>>> acf1242d
         parent_items = (
             iter(self.parent_scope.items()) if self.parent_scope else iter(())
         )
