--- conflicted
+++ resolved
@@ -71,10 +71,7 @@
             tuple_type_def,
             none_type_def,
             bool_type_def,
-<<<<<<< HEAD
             nat_type_def,
-=======
->>>>>>> 99217dcd
             int_type_def,
             float_type_def,
             list_type_def,
@@ -97,13 +94,8 @@
                 return None
             case NumericType(kind):
                 match kind:
-<<<<<<< HEAD
-                    case NumericType.Kind.Bool:
-                        type_defn = bool_type_def
                     case NumericType.Kind.Nat:
                         type_defn = nat_type_def
-=======
->>>>>>> 99217dcd
                     case NumericType.Kind.Int:
                         type_defn = int_type_def
                     case NumericType.Kind.Float:
