"""Linearity checking

Linearity checking across control-flow is done by the `CFGChecker`.
"""

import ast
from collections.abc import Generator, Iterator
from contextlib import contextmanager
from typing import TypeGuard

from guppylang.ast_util import AstNode, find_nodes, get_type
from guppylang.cfg.analysis import LivenessAnalysis
from guppylang.cfg.bb import BB, VariableStats
from guppylang.checker.cfg_checker import CheckedBB, CheckedCFG, Row, Signature
from guppylang.checker.core import (
    FieldAccess,
    Globals,
    Locals,
    Place,
    PlaceId,
    SubscriptAccess,
    Variable,
)
from guppylang.definition.custom import CustomFunctionDef
from guppylang.definition.value import CallableDef
from guppylang.error import GuppyError, GuppyTypeError
from guppylang.nodes import (
    CheckedNestedFunctionDef,
    DesugaredGenerator,
    DesugaredListComp,
    FieldAccessAndDrop,
    GlobalCall,
    InoutReturnSentinel,
    LocalCall,
    PartialApply,
    PlaceNode,
    SubscriptAccessAndDrop,
    TensorCall,
)
<<<<<<< HEAD
from guppylang.tys.ty import (
    FunctionType,
    InputFlags,
    StructType,
)
=======
from guppylang.tys.ty import FuncInput, FunctionType, InputFlags, StructType
>>>>>>> a255c02f


class Scope(Locals[PlaceId, Place]):
    """Scoped collection of assigned places indexed by their id.

    Keeps track of which places have already been used.
    """

    parent_scope: "Scope | None"
    used_local: dict[PlaceId, AstNode]
    used_parent: dict[PlaceId, AstNode]

    def __init__(self, parent: "Scope | None" = None):
        self.used_local = {}
        self.used_parent = {}
        super().__init__({}, parent)

    def used(self, x: PlaceId) -> AstNode | None:
        """Checks whether a place has already been used."""
        if x in self.vars:
            return self.used_local.get(x, None)
        assert self.parent_scope is not None
        return self.parent_scope.used(x)

    def use(self, x: PlaceId, node: AstNode) -> None:
        """Records a use of a place.

        Works for places in the current scope as well as places in any parent scope.
        """
        if x in self.vars:
            self.used_local[x] = node
        else:
            assert self.parent_scope is not None
            assert x in self.parent_scope
            self.used_parent[x] = node
            self.parent_scope.use(x, node)

    def assign(self, place: Place) -> None:
        """Records an assignment of a place."""
        assert place.defined_at is not None
        x = place.id
        self.vars[x] = place
        if x in self.used_local:
            self.used_local.pop(x)

    def stats(self) -> VariableStats[PlaceId]:
        assigned = {}
        for x, place in self.vars.items():
            assert place.defined_at is not None
            assigned[x] = place.defined_at
        return VariableStats(assigned, self.used_parent)


class BBLinearityChecker(ast.NodeVisitor):
    """AST visitor that checks linearity for a single basic block."""

    scope: Scope
    stats: VariableStats[PlaceId]
    globals: Globals

    def check(
        self, bb: "CheckedBB[Variable]", is_entry: bool, globals: Globals
    ) -> Scope:
        # Manufacture a scope that holds all places that are live at the start
        # of this BB
        input_scope = Scope()
        for var in bb.sig.input_row:
            for place in leaf_places(var):
                input_scope.assign(place)
        self.globals = globals

        # Open up a new nested scope to check the BB contents. This way we can track
        # when we use variables from the outside vs ones assigned in this BB. The only
        # exception is the entry BB since function arguments should be treated as part
        # of the entry BB
        self.scope = input_scope if is_entry else Scope(input_scope)

        for stmt in bb.statements:
            self.visit(stmt)
        if bb.branch_pred:
            self.visit(bb.branch_pred)
        return self.scope

    @contextmanager
    def new_scope(self) -> Generator[Scope, None, None]:
        scope, new_scope = self.scope, Scope(self.scope)
        self.scope = new_scope
        yield new_scope
        self.scope = scope

    def visit_PlaceNode(self, node: PlaceNode, /, is_inout_arg: bool = False) -> None:
        # Usage of @inout variables is generally forbidden. The only exception is using
        # them in another @inout position of a function call. In that case, our
        # `_visit_call_args` helper will set `is_inout_arg=True`.
        if is_inout_var(node.place) and not is_inout_arg:
            raise GuppyError(
                f"{node.place.describe} may only be used in an `@inout` position since "
                "it is annotated as `@inout`. Consider removing the annotation to get "
                "ownership of the value.",
                node,
            )
        # Places involving subscripts are handled differently since we ignore everything
        # after the subscript for the purposes of linearity checking
        if subscript := contains_subscript(node.place):
            if not is_inout_arg and subscript.parent.ty.linear:
                raise GuppyError(
                    "Subscripting on expression with linear type "
                    f"`{subscript.parent.ty}` is only allowed in `@inout` position",
                    node,
                )
            self.scope.assign(subscript.item)
            # Visiting the `__getitem__(place.parent, place.item)` call ensures that we
            # linearity-check the parent and element.
            self.visit(subscript.getitem_call)
        # For all other places, we record uses of all leafs
        else:
            for place in leaf_places(node.place):
                x = place.id
                if (use := self.scope.used(x)) and place.ty.linear:
                    raise GuppyError(
                        f"{place.describe} with linear type `{place.ty}` was already "
                        "used (at {0})",
                        node,
                        [use],
                    )
                self.scope.use(x, node)

    def visit_Assign(self, node: ast.Assign) -> None:
        self.visit(node.value)
        self._check_assign_targets(node.targets)

    def _visit_call_args(self, func_ty: FunctionType, args: list[ast.expr]) -> None:
        """Helper function to check the arguments of a function call.

        Populates the `is_inout_arg` kwarg of `visit_PlaceNode` in case some of the
        arguments are places.
        """
        for inp, arg in zip(func_ty.inputs, args, strict=True):
            if isinstance(arg, PlaceNode):
                self.visit_PlaceNode(arg, is_inout_arg=InputFlags.Inout in inp.flags)
            else:
                self.visit(arg)

    def _reassign_inout_args(self, func_ty: FunctionType, args: list[ast.expr]) -> None:
        """Helper function to reassign the @inout arguments after a function call."""
        for inp, arg in zip(func_ty.inputs, args, strict=True):
            if InputFlags.Inout in inp.flags:
                match arg:
                    case PlaceNode(place=place):
                        self._reassign_single_inout_arg(place, arg)
                    case arg if inp.ty.linear:
                        raise GuppyError(
                            f"Inout argument with linear type `{inp.ty}` would be "
                            "dropped after this function call. Consider assigning the "
                            "expression to a local variable before passing it to the "
                            "function.",
                            arg,
                        )

    def _reassign_single_inout_arg(self, place: Place, node: ast.expr) -> None:
        """Helper function to reassign a single inout argument after a function call."""
        # Places involving subscripts are given back by visiting the `__setitem__` call
        if subscript := contains_subscript(place):
            assert subscript.setitem_call is not None
            self.visit(subscript.setitem_call)
            self._reassign_single_inout_arg(subscript.parent, node)
        else:
            for leaf in leaf_places(place):
                assert not isinstance(leaf, SubscriptAccess)
                leaf = leaf.replace_defined_at(node)
                self.scope.assign(leaf)

    def visit_GlobalCall(self, node: GlobalCall) -> None:
        func = self.globals[node.def_id]
        assert isinstance(func, CallableDef)
        if isinstance(func, CustomFunctionDef) and not func.has_signature:
            func_ty = FunctionType(
                [FuncInput(get_type(arg), InputFlags.NoFlags) for arg in node.args],
                get_type(node),
            )
        else:
            func_ty = func.ty.instantiate(node.type_args)
        self._visit_call_args(func_ty, node.args)
        self._reassign_inout_args(func_ty, node.args)

    def visit_LocalCall(self, node: LocalCall) -> None:
        func_ty = get_type(node.func)
        assert isinstance(func_ty, FunctionType)
        self.visit(node.func)
        self._visit_call_args(func_ty, node.args)
        self._reassign_inout_args(func_ty, node.args)

    def visit_TensorCall(self, node: TensorCall) -> None:
        for arg in node.args:
            self.visit(arg)
        self._reassign_inout_args(node.tensor_ty, node.args)

    def visit_PartialApply(self, node: PartialApply) -> None:
        self.visit(node.func)
        for arg in node.args:
            ty = get_type(arg)
            if ty.linear:
                raise GuppyError(
                    f"Capturing a value with linear type `{ty}` in a closure is not "
                    "allowed. Try calling the function directly instead of using it as "
                    "a higher-order value.",
                    node,
                )
            self.visit(arg)

    def visit_FieldAccessAndDrop(self, node: FieldAccessAndDrop) -> None:
        # A field access on a value that is not a place. This means the value can no
        # longer be accessed after the field has been projected out. Thus, this is only
        # legal if there are no remaining linear fields on the value
        self.visit(node.value)
        for field in node.struct_ty.fields:
            if field.name != node.field.name and field.ty.linear:
                raise GuppyTypeError(
                    f"Linear field `{field.name}` of expression with type "
                    f"`{node.struct_ty}` is not used",
                    node.value,
                )

    def visit_SubscriptAccessAndDrop(self, node: SubscriptAccessAndDrop) -> None:
        # A subscript access on a value that is not a place. This means the value can no
        # longer be accessed after the item has been projected out. Thus, this is only
        # legal if the items in the container are not linear
        elem_ty = get_type(node.getitem_expr)
        if elem_ty.linear:
            raise GuppyTypeError(
                f"Remaining linear items with type `{elem_ty}` are not used", node
            )
        self.visit(node.item_expr)
        self.scope.assign(node.item)
        self.visit(node.getitem_expr)

    def visit_Expr(self, node: ast.Expr) -> None:
        # An expression statement where the return value is discarded
        self.visit(node.value)
        ty = get_type(node.value)
        if ty.linear:
            raise GuppyTypeError(f"Value with linear type `{ty}` is not used", node)

    def visit_DesugaredListComp(self, node: DesugaredListComp) -> None:
        self._check_comprehension(node, node.generators)

    def visit_CheckedNestedFunctionDef(self, node: CheckedNestedFunctionDef) -> None:
        # Linearity of the nested function has already been checked. We just need to
        # verify that no linear variables are captured
        # TODO: In the future, we could support capturing of non-linear subplaces
        for var, use in node.captured.values():
            if var.ty.linear:
                raise GuppyError(
                    f"{var.describe} with linear type `{var.ty}` may not be used here "
                    f"because it was defined in an outer scope (at {{0}})",
                    use,
                    [var.defined_at],
                )
            for place in leaf_places(var):
                self.scope.use(place.id, use)
        self.scope.assign(Variable(node.name, node.ty, node))

    def _check_assign_targets(self, targets: list[ast.expr]) -> None:
        """Helper function to check assignments."""
        # We're not allowed to override an unused linear place
        [target] = targets
        for tgt in find_nodes(lambda n: isinstance(n, PlaceNode), target):
            assert isinstance(tgt, PlaceNode)
            # Special error message for shadowing of @inout vars
            x = tgt.place.id
            if x in self.scope.vars and is_inout_var(self.scope[x]):
                raise GuppyError(
                    f"Assignment shadows argument `{tgt.place}` annotated as `@inout`. "
                    "Consider assigning to a different name.",
                    tgt,
                )
            for tgt_place in leaf_places(tgt.place):
                x = tgt_place.id
                # Only check for overrides of places locally defined in this BB. Global
                # checks are handled by dataflow analysis.
                if x in self.scope.vars and x not in self.scope.used_local:
                    place = self.scope[x]
                    if place.ty.linear:
                        raise GuppyError(
                            f"{place.describe} with linear type `{place.ty}` is not "
                            "used",
                            place.defined_at,
                        )
                self.scope.assign(tgt_place)

    def _check_comprehension(
        self, node: DesugaredListComp, gens: list[DesugaredGenerator]
    ) -> None:
        """Helper function to recursively check list comprehensions."""
        if not gens:
            self.visit(node.elt)
            return

        # Check the iterator expression in the current scope
        gen, *gens = gens
        self.visit(gen.iter_assign.value)
        assert isinstance(gen.iter, PlaceNode)

        # The rest is checked in a new nested scope so we can track which variables
        # are introduced and used inside the loop
        with self.new_scope() as inner_scope:
            # In particular, assign the iterator variable in the new scope
            self._check_assign_targets(gen.iter_assign.targets)
            self.visit(gen.hasnext_assign)
            self.visit(gen.next_assign)

            # `if` guards are generally not allowed when we're iterating over linear
            # variables. The only exception is if all linear variables are already
            # consumed by the first guard
            if gen.ifs:
                first_if, *other_ifs = gen.ifs
                # Check if there are linear iteration variables that have not been used
                # by the first guard
                self.visit(first_if)
                for place in self.scope.vars.values():
                    # The only exception is the iterator variable since we make sure
                    # that it is carried through each iteration during Hugr generation
                    if place == gen.iter.place:
                        continue
                    for leaf in leaf_places(place):
                        x = leaf.id
                        if not self.scope.used(x) and place.ty.linear:
                            raise GuppyTypeError(
                                f"{place.describe} with linear type `{place.ty}` is "
                                "not used on all control-flow paths of the list "
                                "comprehension",
                                place.defined_at,
                            )
                for expr in other_ifs:
                    self.visit(expr)

            # Recursively check the remaining generators
            self._check_comprehension(node, gens)

            # Check the iter finalizer so we record a final use of the iterator
            self.visit(gen.iterend)

            # We have to make sure that all linear variables that were introduced in the
            # inner scope have been used
            for place in inner_scope.vars.values():
                for leaf in leaf_places(place):
                    x = leaf.id
                    if leaf.ty.linear and not inner_scope.used(x):
                        raise GuppyTypeError(
                            f"{leaf.describe} with linear type `{leaf.ty}` is not used",
                            leaf.defined_at,
                        )

            # On the other hand, we have to ensure that no linear places from the
            # outer scope have been used inside the comprehension (they would be used
            # multiple times since the comprehension body is executed repeatedly)
            for x, use in inner_scope.used_parent.items():
                place = inner_scope[x]
                if place.ty.linear:
                    raise GuppyTypeError(
                        f"{place.describe} with linear type `{place.ty}` would be used "
                        "multiple times when evaluating this comprehension",
                        use,
                    )


def leaf_places(place: Place) -> Iterator[Place]:
    """Returns all leaf descendant projections of a place."""
    stack = [place]
    while stack:
        place = stack.pop()
        if isinstance(place.ty, StructType):
            stack += [
                FieldAccess(place, field, place.defined_at) for field in place.ty.fields
            ]
        else:
            yield place


def contains_subscript(place: Place) -> SubscriptAccess | None:
    """Checks if a place contains a subscript access and returns the rightmost one."""
    while not isinstance(place, Variable):
        if isinstance(place, SubscriptAccess):
            return place
        place = place.parent
    return None


def is_inout_var(place: Place) -> TypeGuard[Variable]:
    """Checks whether a place is an @inout variable."""
    return isinstance(place, Variable) and InputFlags.Inout in place.flags


def check_cfg_linearity(
    cfg: "CheckedCFG[Variable]", globals: Globals
) -> "CheckedCFG[Place]":
    """Checks whether a CFG satisfies the linearity requirements.

    Raises a user-error if linearity violations are found.

    Returns a new CFG with refined basic block signatures in terms of *places* rather
    than just variables.
    """
    bb_checker = BBLinearityChecker()
    scopes: dict[BB, Scope] = {
        bb: bb_checker.check(bb, is_entry=bb == cfg.entry_bb, globals=globals)
        for bb in cfg.bbs
    }

    # Check that @inout vars are not being shadowed. This would also be caught by
    # the dataflow analysis below, however we can give nicer error messages here.
    for bb, scope in scopes.items():
        if bb == cfg.entry_bb:
            # Arguments are assigned in the entry BB, so would yield a false positive
            # in the check below. Shadowing in the entry BB will be caught by the check
            # in `_check_assign_targets`.
            continue
        entry_scope = scopes[cfg.entry_bb]
        for x, place in scope.vars.items():
            if x in entry_scope:
                entry_place = entry_scope[x]
                if is_inout_var(entry_place):
                    raise GuppyError(
                        f"Assignment shadows argument `{entry_place}` annotated as "
                        "`@inout`. Consider assigning to a different name.",
                        place.defined_at,
                    )

    # Mark the @inout variables as implicitly used in the exit BB
    exit_scope = scopes[cfg.exit_bb]
    for var in cfg.entry_bb.sig.input_row:
        if InputFlags.Inout in var.flags:
            for leaf in leaf_places(var):
                exit_scope.use(leaf.id, InoutReturnSentinel(var=var))

    # Run liveness analysis
    stats = {bb: scope.stats() for bb, scope in scopes.items()}
    live_before = LivenessAnalysis(stats).run(cfg.bbs)

    # Construct a CFG that tracks places instead of just variables
    result_cfg: CheckedCFG[Place] = CheckedCFG(cfg.input_tys, cfg.output_ty)
    checked: dict[BB, CheckedBB[Place]] = {}

    for bb, scope in scopes.items():
        live_before_bb = live_before[bb]

        # We have to check that used linear variables are not being outputted
        for succ in bb.successors:
            live = live_before[succ]
            for x, use_bb in live.items():
                use_scope = scopes[use_bb]
                place = use_scope[x]
                if place.ty.linear and (prev_use := scope.used(x)):
                    use = use_scope.used_parent[x]
                    # Special case if this is a use arising from the implicit returning
                    # of an @inout argument
                    if isinstance(use, InoutReturnSentinel):
                        assert isinstance(use.var, Variable)
                        assert InputFlags.Inout in use.var.flags
                        raise GuppyError(
                            f"Argument `{use.var}` annotated as `@inout` cannot be "
                            f"returned to the caller since `{place}` is used at {{0}}. "
                            f"Consider writing a value back into `{place}` before "
                            "returning.",
                            use.var.defined_at,
                            [prev_use],
                        )
                    raise GuppyError(
                        f"{place.describe} with linear type `{place.ty}` was "
                        "already used (at {0})",
                        use,
                        [prev_use],
                    )

            # On the other hand, unused linear variables *must* be outputted
            for place in scope.values():
                for leaf in leaf_places(place):
                    x = leaf.id
                    # Some values are just in scope because the type checker determined
                    # them as live in the first (less precises) dataflow analysis. It
                    # might be the case that x is actually not live when considering
                    # the second, more fine-grained, analysis based on places.
                    if x not in live_before_bb and x not in scope.vars:
                        continue
                    used_later = x in live
                    if leaf.ty.linear and not scope.used(x) and not used_later:
                        # TODO: This should be "Variable x with linear type ty is not
                        #  used in {bb}". But for this we need a way to associate BBs
                        #  with source locations.
                        raise GuppyError(
                            f"{leaf.describe} with linear type `{leaf.ty}` is "
                            "not used on all control-flow paths",
                            # Re-lookup defined_at in scope because we might have a
                            # more precise location
                            scope[x].defined_at,
                        )

        def live_places_row(bb: BB, original_row: Row[Variable]) -> Row[Place]:
            """Construct a row of all places that are live at the start of a given BB.

            The only exception are input and exit BBs whose signature should not be
            split up into places but instead keep the original variable signature.
            """
            if bb in (cfg.entry_bb, cfg.exit_bb):
                return original_row
            # N.B. we can ignore lint B023. The use of loop variable `scope` below is
            # safe since we don't call this function outside the loop.
            return [scope[x] for x in live_before[bb]]  # noqa: B023

        assert isinstance(bb, CheckedBB)
        sig = Signature(
            input_row=live_places_row(bb, bb.sig.input_row),
            output_rows=[
                live_places_row(succ, output_row)
                for succ, output_row in zip(
                    bb.successors, bb.sig.output_rows, strict=True
                )
            ],
        )
        checked[bb] = CheckedBB(
            bb.idx, result_cfg, bb.statements, branch_pred=bb.branch_pred, sig=sig
        )

    # Fill in missing fields of the result CFG
    result_cfg.bbs = list(checked.values())
    result_cfg.entry_bb = checked[cfg.entry_bb]
    result_cfg.exit_bb = checked[cfg.exit_bb]
    result_cfg.live_before = {checked[bb]: cfg.live_before[bb] for bb in cfg.bbs}
    result_cfg.ass_before = {checked[bb]: cfg.ass_before[bb] for bb in cfg.bbs}
    result_cfg.maybe_ass_before = {
        checked[bb]: cfg.maybe_ass_before[bb] for bb in cfg.bbs
    }
    for bb in cfg.bbs:
        checked[bb].predecessors = [checked[pred] for pred in bb.predecessors]
        checked[bb].successors = [checked[succ] for succ in bb.successors]
    return result_cfg<|MERGE_RESOLUTION|>--- conflicted
+++ resolved
@@ -37,15 +37,12 @@
     SubscriptAccessAndDrop,
     TensorCall,
 )
-<<<<<<< HEAD
 from guppylang.tys.ty import (
+    FuncInput,
     FunctionType,
     InputFlags,
     StructType,
 )
-=======
-from guppylang.tys.ty import FuncInput, FunctionType, InputFlags, StructType
->>>>>>> a255c02f
 
 
 class Scope(Locals[PlaceId, Place]):
