--- conflicted
+++ resolved
@@ -1,10 +1,6 @@
 import ast
-<<<<<<< HEAD
 from dataclasses import dataclass
-from typing import ClassVar
-=======
-from typing import cast
->>>>>>> c142cc4b
+from typing import cast, ClassVar
 
 from guppylang.ast_util import AstNode, with_loc, with_type
 from guppylang.checker.core import Context
