"""Guppy module for builtin types and operations."""

# mypy: disable-error-code="empty-body, misc, override, valid-type, no-untyped-def"

from typing import Any, Generic, TypeVar

from hugr import tys as ht

from guppylang.decorator import guppy
from guppylang.definition.custom import DefaultCallChecker, NoopCompiler
from guppylang.error import GuppyError
from guppylang.module import GuppyModule
from guppylang.prelude._internal.checker import (
    ArrayLenChecker,
    CallableChecker,
    CoercingChecker,
    DunderChecker,
    FailingChecker,
    ResultChecker,
    ReversingChecker,
    UnsupportedChecker,
)
from guppylang.prelude._internal.compiler import (
    FloatBoolCompiler,
    FloatDivmodCompiler,
    FloatFloordivCompiler,
    FloatModCompiler,
    IntTruedivCompiler,
    NatTruedivCompiler,
)
from guppylang.prelude._internal.util import dummy_op, float_op, int_op, logic_op
from guppylang.tys.builtin import (
    array_type_def,
    bool_type_def,
    float_type_def,
    int_type_def,
    linst_type_def,
    list_type_def,
    nat_type_def,
)

builtins = GuppyModule("builtins", import_builtins=False)

T = guppy.type_var(builtins, "T")
L = guppy.type_var(builtins, "L", linear=True)


def py(*_args: Any) -> Any:
    """Function to tag compile-time evaluated Python expressions in a Guppy context.

    This function throws an error when execute in a Python context. It is only intended
    to be used inside Guppy functions.
    """
    raise GuppyError("`py` can only by used in a Guppy context")


class nat:
    """Class to import in order to use nats."""


_T = TypeVar("_T")
_n = TypeVar("_n")


class array(Generic[_T, _n]):
    """Class to import in order to use arrays."""


@guppy.extend_type(builtins, bool_type_def)
class Bool:
    @guppy.hugr_op(builtins, logic_op("And", [ht.BoundedNatArg(n=2)]))
    def __and__(self: bool, other: bool) -> bool: ...

    @guppy.custom(builtins, NoopCompiler())
    def __bool__(self: bool) -> bool: ...

    @guppy.hugr_op(builtins, int_op("ifrombool", [bool], [int], n_vars=0))
    def __int__(self: bool) -> int: ...

    @guppy.hugr_op(
        builtins, dummy_op("ifrombool", [bool], [nat], n_vars=0)
    )  # TODO: Widen to INT_WIDTH
    def __nat__(self: bool) -> nat: ...

    @guppy.custom(builtins, checker=DunderChecker("__bool__"), higher_order_value=False)
    def __new__(x): ...

    @guppy.hugr_op(builtins, logic_op("Or", [ht.BoundedNatArg(n=2)]))
    def __or__(self: bool, other: bool) -> bool: ...


@guppy.extend_type(builtins, nat_type_def)
class Nat:
    @guppy.custom(builtins, NoopCompiler())
    def __abs__(self: nat) -> nat: ...

    @guppy.hugr_op(builtins, int_op("iadd", [nat, nat], [nat]))
    def __add__(self: nat, other: nat) -> nat: ...

    @guppy.hugr_op(builtins, int_op("iand", [nat, nat], [nat]))
    def __and__(self: nat, other: nat) -> nat: ...

    @guppy.hugr_op(
        builtins, dummy_op("itobool", [nat], [bool], n_vars=0)
    )  # TODO: Only works with width 1 ints
    def __bool__(self: nat) -> bool: ...

    @guppy.custom(builtins, NoopCompiler())
    def __ceil__(self: nat) -> nat: ...

    @guppy.hugr_op(builtins, int_op("idivmod_u", [nat, nat], [nat, nat], n_vars=2))
    def __divmod__(self: nat, other: nat) -> tuple[nat, nat]: ...

    @guppy.hugr_op(builtins, int_op("ieq", [nat, nat], [bool]))
    def __eq__(self: nat, other: nat) -> bool: ...

    @guppy.hugr_op(
        builtins, int_op("convert_u", [nat], [float], "arithmetic.conversions")
    )
    def __float__(self: nat) -> float: ...

    @guppy.custom(builtins, NoopCompiler())
    def __floor__(self: nat) -> nat: ...

    @guppy.hugr_op(builtins, int_op("idiv_u", [nat, nat], [nat], n_vars=2))
    def __floordiv__(self: nat, other: nat) -> nat: ...

    @guppy.hugr_op(builtins, int_op("ige_u", [nat, nat], [bool]))
    def __ge__(self: nat, other: nat) -> bool: ...

    @guppy.hugr_op(builtins, int_op("igt_u", [nat, nat], [bool]))
    def __gt__(self: nat, other: nat) -> bool: ...

    @guppy.hugr_op(builtins, dummy_op("iu_to_s", [nat], [int]))  # TODO
    def __int__(self: nat) -> int: ...

    @guppy.hugr_op(builtins, int_op("inot", [nat], [nat]))
    def __invert__(self: nat) -> nat: ...

    @guppy.hugr_op(builtins, int_op("ile_u", [nat, nat], [bool]))
    def __le__(self: nat, other: nat) -> bool: ...

    @guppy.hugr_op(builtins, int_op("ishl", [nat, nat], [nat], n_vars=2))
    def __lshift__(self: nat, other: nat) -> nat: ...

    @guppy.hugr_op(builtins, int_op("ilt_u", [nat, nat], [bool]))
    def __lt__(self: nat, other: nat) -> bool: ...

    @guppy.hugr_op(builtins, int_op("imod_u", [nat, nat], [nat], n_vars=2))
    def __mod__(self: nat, other: nat) -> int: ...

    @guppy.hugr_op(builtins, int_op("imul", [nat, nat], [nat]))
    def __mul__(self: nat, other: nat) -> nat: ...

    @guppy.custom(builtins, NoopCompiler())
    def __nat__(self: nat) -> nat: ...

    @guppy.hugr_op(builtins, int_op("ine", [nat, nat], [bool]))
    def __ne__(self: nat, other: nat) -> bool: ...

    @guppy.custom(builtins, checker=DunderChecker("__nat__"), higher_order_value=False)
    def __new__(x): ...

    @guppy.hugr_op(builtins, int_op("ior", [nat, nat], [nat]))
    def __or__(self: nat, other: nat) -> nat: ...

    @guppy.custom(builtins, NoopCompiler())
    def __pos__(self: nat) -> nat: ...

    @guppy.hugr_op(builtins, dummy_op("ipow", [nat, nat], [nat]))  # TODO
    def __pow__(self: nat, other: nat) -> nat: ...

    @guppy.hugr_op(builtins, int_op("iadd", [nat, nat], [nat]), ReversingChecker())
    def __radd__(self: nat, other: nat) -> nat: ...

    @guppy.hugr_op(builtins, int_op("rand", [nat, nat], [nat]), ReversingChecker())
    def __rand__(self: nat, other: nat) -> nat: ...

    @guppy.hugr_op(
        builtins,
        int_op("idivmod_u", [nat, nat], [nat, nat], n_vars=2),
        ReversingChecker(),
    )
    def __rdivmod__(self: nat, other: nat) -> tuple[nat, nat]: ...

    @guppy.hugr_op(
        builtins, int_op("idiv_u", [nat, nat], [nat], n_vars=2), ReversingChecker()
    )
    def __rfloordiv__(self: nat, other: nat) -> nat: ...

    @guppy.hugr_op(
        builtins, int_op("ishl", [nat, nat], [nat], n_vars=2), ReversingChecker()
    )
    def __rlshift__(self: nat, other: nat) -> nat: ...

    @guppy.hugr_op(
        builtins, int_op("imod_u", [nat, nat], [nat], n_vars=2), ReversingChecker()
    )
    def __rmod__(self: nat, other: nat) -> nat: ...

    @guppy.hugr_op(builtins, int_op("imul", [nat, nat], [nat]), ReversingChecker())
    def __rmul__(self: nat, other: nat) -> nat: ...

    @guppy.hugr_op(builtins, int_op("ior", [nat, nat], [nat]), ReversingChecker())
    def __ror__(self: nat, other: nat) -> nat: ...

    @guppy.custom(builtins, NoopCompiler())
    def __round__(self: nat) -> nat: ...

    @guppy.hugr_op(builtins, dummy_op("ipow", [nat, nat], [nat]), ReversingChecker())
    def __rpow__(self: nat, other: nat) -> nat: ...

    @guppy.hugr_op(
        builtins, int_op("ishr", [nat, nat], [nat], n_vars=2), ReversingChecker()
    )
    def __rrshift__(self: nat, other: nat) -> nat: ...

    @guppy.hugr_op(builtins, int_op("ishr", [nat, nat], [nat], n_vars=2))
    def __rshift__(self: nat, other: nat) -> nat: ...

    @guppy.hugr_op(builtins, int_op("isub", [nat, nat], [nat]), ReversingChecker())
    def __rsub__(self: nat, other: nat) -> nat: ...

    @guppy.custom(builtins, NatTruedivCompiler(), ReversingChecker())
    def __rtruediv__(self: nat, other: nat) -> float: ...

    @guppy.hugr_op(builtins, int_op("ixor", [nat, nat], [nat]), ReversingChecker())
    def __rxor__(self: nat, other: nat) -> nat: ...

    @guppy.hugr_op(builtins, int_op("isub", [nat, nat], [nat]))
    def __sub__(self: nat, other: nat) -> nat: ...

    @guppy.custom(builtins, NatTruedivCompiler())
    def __truediv__(self: nat, other: nat) -> float: ...

    @guppy.custom(builtins, NoopCompiler())
    def __trunc__(self: nat) -> nat: ...

    @guppy.hugr_op(builtins, int_op("ixor", [nat, nat], [nat]))
    def __xor__(self: nat, other: nat) -> nat: ...


@guppy.extend_type(builtins, int_type_def)
class Int:
    @guppy.hugr_op(
        builtins, int_op("iabs", [int], [int])
    )  # TODO: Maybe wrong? (signed vs unsigned!)
    def __abs__(self: int) -> int: ...

    @guppy.hugr_op(builtins, int_op("iadd", [int, int], [int]))
    def __add__(self: int, other: int) -> int: ...

    @guppy.hugr_op(builtins, int_op("iand", [int, int], [int]))
    def __and__(self: int, other: int) -> int: ...

    @guppy.hugr_op(builtins, int_op("itobool", [int], [bool], n_vars=0))
    def __bool__(self: int) -> bool: ...

    @guppy.custom(builtins, NoopCompiler())
    def __ceil__(self: int) -> int: ...

    @guppy.hugr_op(builtins, int_op("idivmod_s", [int, int], [int, int], n_vars=2))
    def __divmod__(self: int, other: int) -> tuple[int, int]: ...

    @guppy.hugr_op(builtins, int_op("ieq", [int, int], [bool]))
    def __eq__(self: int, other: int) -> bool: ...

    @guppy.hugr_op(
        builtins, int_op("convert_s", [int], [float], "arithmetic.conversions")
    )
    def __float__(self: int) -> float: ...

    @guppy.custom(builtins, NoopCompiler())
    def __floor__(self: int) -> int: ...

    @guppy.hugr_op(builtins, int_op("idiv_s", [int, int], [int], n_vars=2))
    def __floordiv__(self: int, other: int) -> int: ...

    @guppy.hugr_op(builtins, int_op("ige_s", [int, int], [bool]))
    def __ge__(self: int, other: int) -> bool: ...

    @guppy.hugr_op(builtins, int_op("igt_s", [int, int], [bool]))
    def __gt__(self: int, other: int) -> bool: ...

    @guppy.custom(builtins, NoopCompiler())
    def __int__(self: int) -> int: ...

    @guppy.hugr_op(builtins, int_op("inot", [int], [int]))
    def __invert__(self: int) -> int: ...

    @guppy.hugr_op(builtins, int_op("ile_s", [int, int], [bool]))
    def __le__(self: int, other: int) -> bool: ...

    @guppy.hugr_op(
        builtins, int_op("ishl", [int, int], [int], n_vars=2)
    )  # TODO: RHS is unsigned
    def __lshift__(self: int, other: int) -> int: ...

    @guppy.hugr_op(builtins, int_op("ilt_s", [int, int], [bool]))
    def __lt__(self: int, other: int) -> bool: ...

    @guppy.hugr_op(builtins, int_op("imod_s", [int, int], [int], n_vars=2))
    def __mod__(self: int, other: int) -> int: ...

    @guppy.hugr_op(builtins, int_op("imul", [int, int], [int]))
    def __mul__(self: int, other: int) -> int: ...

    @guppy.hugr_op(builtins, dummy_op("is_to_u", [int], [nat]))  # TODO
    def __nat__(self: int) -> nat: ...

    @guppy.hugr_op(builtins, int_op("ine", [int, int], [bool]))
    def __ne__(self: int, other: int) -> bool: ...

    @guppy.hugr_op(builtins, int_op("ineg", [int], [int]))
    def __neg__(self: int) -> int: ...

    @guppy.custom(builtins, checker=DunderChecker("__int__"), higher_order_value=False)
    def __new__(x): ...

    @guppy.hugr_op(builtins, int_op("ior", [int, int], [int]))
    def __or__(self: int, other: int) -> int: ...

    @guppy.custom(builtins, NoopCompiler())
    def __pos__(self: int) -> int: ...

    @guppy.hugr_op(builtins, dummy_op("ipow", [int, int], [int]))  # TODO
    def __pow__(self: int, other: int) -> int: ...

    @guppy.hugr_op(builtins, int_op("iadd", [int, int], [int]), ReversingChecker())
    def __radd__(self: int, other: int) -> int: ...

    @guppy.hugr_op(builtins, int_op("rand", [int, int], [int]), ReversingChecker())
    def __rand__(self: int, other: int) -> int: ...

    @guppy.hugr_op(
        builtins,
        int_op("idivmod_s", [int, int], [int, int], n_vars=2),
        ReversingChecker(),
    )
    def __rdivmod__(self: int, other: int) -> tuple[int, int]: ...

    @guppy.hugr_op(
        builtins, int_op("idiv_s", [int, int], [int], n_vars=2), ReversingChecker()
    )
    def __rfloordiv__(self: int, other: int) -> int: ...

    @guppy.hugr_op(
        builtins, int_op("ishl", [int, int], [int], n_vars=2), ReversingChecker()
    )  # TODO: RHS is unsigned
    def __rlshift__(self: int, other: int) -> int: ...

    @guppy.hugr_op(
        builtins, int_op("imod_s", [int, int], [int], n_vars=2), ReversingChecker()
    )
    def __rmod__(self: int, other: int) -> int: ...

    @guppy.hugr_op(builtins, int_op("imul", [int, int], [int]), ReversingChecker())
    def __rmul__(self: int, other: int) -> int: ...

    @guppy.hugr_op(builtins, int_op("ior", [int, int], [int]), ReversingChecker())
    def __ror__(self: int, other: int) -> int: ...

    @guppy.custom(builtins, NoopCompiler())
    def __round__(self: int) -> int: ...

    @guppy.hugr_op(builtins, dummy_op("ipow", [int, int], [int]), ReversingChecker())
    def __rpow__(self: int, other: int) -> int: ...

    @guppy.hugr_op(
        builtins, int_op("ishr", [int, int], [int], n_vars=2), ReversingChecker()
    )  # TODO: RHS is unsigned
    def __rrshift__(self: int, other: int) -> int: ...

    @guppy.hugr_op(
        builtins, int_op("ishr", [int, int], [int], n_vars=2)
    )  # TODO: RHS is unsigned
    def __rshift__(self: int, other: int) -> int: ...

    @guppy.hugr_op(builtins, int_op("isub", [int, int], [int]), ReversingChecker())
    def __rsub__(self: int, other: int) -> int: ...

    @guppy.custom(builtins, IntTruedivCompiler(), ReversingChecker())
    def __rtruediv__(self: int, other: int) -> float: ...

    @guppy.hugr_op(builtins, int_op("ixor", [int, int], [int]), ReversingChecker())
    def __rxor__(self: int, other: int) -> int: ...

    @guppy.hugr_op(builtins, int_op("isub", [int, int], [int]))
    def __sub__(self: int, other: int) -> int: ...

    @guppy.custom(builtins, IntTruedivCompiler())
    def __truediv__(self: int, other: int) -> float: ...

    @guppy.custom(builtins, NoopCompiler())
    def __trunc__(self: int) -> int: ...

    @guppy.hugr_op(builtins, int_op("ixor", [int, int], [int]))
    def __xor__(self: int, other: int) -> int: ...


@guppy.extend_type(builtins, float_type_def)
class Float:
    @guppy.hugr_op(builtins, float_op("fabs", [float], [float]), CoercingChecker())
    def __abs__(self: float) -> float: ...

    @guppy.hugr_op(
        builtins, float_op("fadd", [float, float], [float]), CoercingChecker()
    )
    def __add__(self: float, other: float) -> float: ...

    @guppy.custom(builtins, FloatBoolCompiler(), CoercingChecker())
    def __bool__(self: float) -> bool: ...

    @guppy.hugr_op(builtins, float_op("fceil", [float], [float]), CoercingChecker())
    def __ceil__(self: float) -> float: ...

    @guppy.custom(builtins, FloatDivmodCompiler(), CoercingChecker())
    def __divmod__(self: float, other: float) -> tuple[float, float]: ...

    @guppy.hugr_op(builtins, float_op("feq", [float, float], [bool]), CoercingChecker())
    def __eq__(self: float, other: float) -> bool: ...

    @guppy.custom(builtins, NoopCompiler(), CoercingChecker())
    def __float__(self: float) -> float: ...

    @guppy.hugr_op(builtins, float_op("ffloor", [float], [float]), CoercingChecker())
    def __floor__(self: float) -> float: ...

    @guppy.custom(builtins, FloatFloordivCompiler(), CoercingChecker())
    def __floordiv__(self: float, other: float) -> float: ...

    @guppy.hugr_op(builtins, float_op("fge", [float, float], [bool]), CoercingChecker())
    def __ge__(self: float, other: float) -> bool: ...

    @guppy.hugr_op(builtins, float_op("fgt", [float, float], [bool]), CoercingChecker())
    def __gt__(self: float, other: float) -> bool: ...

    @guppy.hugr_op(
        builtins,
        float_op("trunc_s", [float], [int], "arithmetic.conversions"),
        CoercingChecker(),
    )
    def __int__(self: float) -> int: ...

    @guppy.hugr_op(builtins, float_op("fle", [float, float], [bool]), CoercingChecker())
    def __le__(self: float, other: float) -> bool: ...

    @guppy.hugr_op(builtins, float_op("flt", [float, float], [bool]), CoercingChecker())
    def __lt__(self: float, other: float) -> bool: ...

    @guppy.custom(builtins, FloatModCompiler(), CoercingChecker())
    def __mod__(self: float, other: float) -> float: ...

    @guppy.hugr_op(
        builtins, float_op("fmul", [float, float], [float]), CoercingChecker()
    )
    def __mul__(self: float, other: float) -> float: ...

    @guppy.hugr_op(
        builtins, float_op("trunc_u", [float], [nat], "arithmetic.conversions")
    )
    def __nat__(self: float) -> nat: ...

    @guppy.hugr_op(builtins, float_op("fne", [float, float], [bool]), CoercingChecker())
    def __ne__(self: float, other: float) -> bool: ...

<<<<<<< HEAD
    @guppy.hugr_op(
        builtins, float_op("fneg", [float, float], [float]), CoercingChecker()
    )
    def __neg__(self: float, other: float) -> float: ...
=======
    @guppy.hugr_op(builtins, float_op("fneg"), CoercingChecker())
    def __neg__(self: float) -> float: ...
>>>>>>> 7d5106cd

    @guppy.custom(
        builtins, checker=DunderChecker("__float__"), higher_order_value=False
    )
    def __new__(x): ...

    @guppy.custom(builtins, NoopCompiler(), CoercingChecker())
    def __pos__(self: float) -> float: ...

    @guppy.hugr_op(builtins, dummy_op("fpow", [float, float], [float]))  # TODO
    def __pow__(self: float, other: float) -> float: ...

    @guppy.hugr_op(
        builtins,
        float_op("fadd", [float, float], [float]),
        ReversingChecker(CoercingChecker()),
    )
    def __radd__(self: float, other: float) -> float: ...

    @guppy.custom(builtins, FloatDivmodCompiler(), ReversingChecker(CoercingChecker()))
    def __rdivmod__(self: float, other: float) -> tuple[float, float]: ...

    @guppy.custom(
        builtins, FloatFloordivCompiler(), ReversingChecker(CoercingChecker())
    )
    def __rfloordiv__(self: float, other: float) -> float: ...

    @guppy.custom(builtins, FloatModCompiler(), ReversingChecker(CoercingChecker()))
    def __rmod__(self: float, other: float) -> float: ...

    @guppy.hugr_op(
        builtins,
        float_op("fmul", [float, float], [float]),
        ReversingChecker(CoercingChecker()),
    )
    def __rmul__(self: float, other: float) -> float: ...

    @guppy.hugr_op(builtins, dummy_op("fround", [float], [float]))  # TODO
    def __round__(self: float) -> float: ...

    @guppy.hugr_op(
        builtins,
        dummy_op("fpow", [float, float], [float]),
        ReversingChecker(DefaultCallChecker()),
    )  # TODO
    def __rpow__(self: float, other: float) -> float: ...

    @guppy.hugr_op(
        builtins,
        float_op("fsub", [float, float], [float]),
        ReversingChecker(CoercingChecker()),
    )
    def __rsub__(self: float, other: float) -> float: ...

    @guppy.hugr_op(
        builtins,
        float_op("fdiv", [float, float], [float]),
        ReversingChecker(CoercingChecker()),
    )
    def __rtruediv__(self: float, other: float) -> float: ...

    @guppy.hugr_op(
        builtins, float_op("fsub", [float, float], [float]), CoercingChecker()
    )
    def __sub__(self: float, other: float) -> float: ...

    @guppy.hugr_op(
        builtins, float_op("fdiv", [float, float], [float]), CoercingChecker()
    )
    def __truediv__(self: float, other: float) -> float: ...

    @guppy.hugr_op(
        builtins,
        float_op("trunc_s", [float], [float], "arithmetic.conversions"),
        CoercingChecker(),
    )
    def __trunc__(self: float) -> float: ...


@guppy.extend_type(builtins, list_type_def)
class List:
    @guppy.hugr_op(builtins, dummy_op("Concat", [list[T], list[T]], [list[T]]))
    def __add__(self: list[T], other: list[T]) -> list[T]: ...

    @guppy.hugr_op(builtins, dummy_op("IsEmpty", [list[T]], [bool]))
    def __bool__(self: list[T]) -> bool: ...

    @guppy.hugr_op(builtins, dummy_op("Contains", [list[T], T], [bool]))
    def __contains__(self: list[T], el: T) -> bool: ...

    @guppy.hugr_op(builtins, dummy_op("AssertEmpty", [list[T]], []))
    def __end__(self: list[T]) -> None: ...

    @guppy.hugr_op(builtins, dummy_op("Lookup", [list[T], int], [T]))
    def __getitem__(self: list[T], idx: int) -> T: ...

    @guppy.hugr_op(builtins, dummy_op("IsNonEmpty", [list[T]], [bool, list[T]]))
    def __hasnext__(self: list[T]) -> tuple[bool, list[T]]: ...

    @guppy.custom(builtins, NoopCompiler())
    def __iter__(self: list[T]) -> list[T]: ...

    @guppy.hugr_op(builtins, dummy_op("Length", [list[T]], [int]))
    def __len__(self: list[T]) -> int: ...

    @guppy.hugr_op(builtins, dummy_op("Repeat", [list[T], int], [list[T]]))
    def __mul__(self: list[T], other: int) -> list[T]: ...

    @guppy.hugr_op(builtins, dummy_op("Pop", [list[T]], [T, list[T]]))
    def __next__(self: list[T]) -> tuple[T, list[T]]: ...

    @guppy.custom(builtins, checker=UnsupportedChecker(), higher_order_value=False)
    def __new__(x): ...

    @guppy.custom(builtins, checker=FailingChecker("Guppy lists are immutable"))
    def __setitem__(self: list[T], idx: int, value: T) -> None: ...

    @guppy.hugr_op(
        builtins, dummy_op("Append", [list[T], list[T]], [list[T]]), ReversingChecker()
    )
    def __radd__(self: list[T], other: list[T]) -> list[T]: ...

    @guppy.hugr_op(
        builtins, dummy_op("Repeat", [list[T], int], [list[T]]), ReversingChecker()
    )
    def __rmul__(self: list[T], other: int) -> list[T]: ...

    @guppy.custom(builtins, checker=FailingChecker("Guppy lists are immutable"))
    def append(self: list[T], elt: T) -> None: ...

    @guppy.custom(builtins, checker=FailingChecker("Guppy lists are immutable"))
    def clear(self: list[T]) -> None: ...

    @guppy.custom(builtins, NoopCompiler())  # Can be noop since lists are immutable
    def copy(self: list[T]) -> list[T]: ...

    @guppy.hugr_op(builtins, dummy_op("Count", [list[T], T], [int]))
    def count(self: list[T], elt: T) -> int: ...

    @guppy.custom(builtins, checker=FailingChecker("Guppy lists are immutable"))
    def extend(self: list[T], seq: None) -> None: ...

    @guppy.hugr_op(builtins, dummy_op("Find", [list[T], T], [int]))
    def index(self: list[T], elt: T) -> int: ...

    @guppy.custom(builtins, checker=FailingChecker("Guppy lists are immutable"))
    def pop(self: list[T], idx: int) -> None: ...

    @guppy.custom(builtins, checker=FailingChecker("Guppy lists are immutable"))
    def remove(self: list[T], elt: T) -> None: ...

    @guppy.custom(builtins, checker=FailingChecker("Guppy lists are immutable"))
    def reverse(self: list[T]) -> None: ...

    @guppy.custom(builtins, checker=FailingChecker("Guppy lists are immutable"))
    def sort(self: list[T]) -> None: ...


linst = list


@guppy.extend_type(builtins, linst_type_def)
class Linst:
    @guppy.hugr_op(builtins, dummy_op("Append", [linst[L], linst[L]], [linst[L]]))
    def __add__(self: linst[L], other: linst[L]) -> linst[L]: ...

    @guppy.hugr_op(builtins, dummy_op("AssertEmpty", [linst[L]], []))
    def __end__(self: linst[L]) -> None: ...

    @guppy.hugr_op(builtins, dummy_op("IsNonempty", [linst[L]], [bool, linst[L]]))
    def __hasnext__(self: linst[L]) -> tuple[bool, linst[L]]: ...

    @guppy.custom(builtins, NoopCompiler())
    def __iter__(self: linst[L]) -> linst[L]: ...

    @guppy.hugr_op(builtins, dummy_op("Length", [linst[L]], [int, linst[L]]))
    def __len__(self: linst[L]) -> tuple[int, linst[L]]: ...

    @guppy.hugr_op(builtins, dummy_op("Pop", [linst[L]], [L, linst[L]]))
    def __next__(self: linst[L]) -> tuple[L, linst[L]]: ...

    @guppy.custom(builtins, checker=UnsupportedChecker(), higher_order_value=False)
    def __new__(x): ...

    @guppy.hugr_op(
        builtins,
        dummy_op("Append", [linst[L], linst[L]], [linst[L]]),
        ReversingChecker(),
    )
    def __radd__(self: linst[L], other: linst[L]) -> linst[L]: ...

    @guppy.hugr_op(
        builtins, dummy_op("Repeat", [linst[L], int], [linst[L]]), ReversingChecker()
    )
    def __rmul__(self: linst[L], other: int) -> linst[L]: ...

    @guppy.hugr_op(builtins, dummy_op("Push", [linst[L], L], [linst[L]]))
    def append(self: linst[L], elt: L) -> linst[L]: ...

    @guppy.hugr_op(builtins, dummy_op("PopAt", [linst[L], int], [L, linst[L]]))
    def pop(self: linst[L], idx: int) -> tuple[L, linst[L]]: ...

    @guppy.hugr_op(builtins, dummy_op("Reverse", [linst[L]], [linst[L]]))
    def reverse(self: linst[L]) -> linst[L]: ...

    @guppy.custom(builtins, checker=FailingChecker("Guppy lists are immutable"))
    def sort(self: list[T]) -> None: ...


n = guppy.nat_var(builtins, "n")


@guppy.extend_type(builtins, array_type_def)
class Array:
    @guppy.hugr_op(builtins, dummy_op("ArrayGet", [array[T, n], int], [T]))
    def __getitem__(self: array[T, n], idx: int) -> T: ...

    @guppy.custom(builtins, checker=ArrayLenChecker())
    def __len__(self: array[T, n]) -> int: ...


# TODO: This is a temporary hack until we have implemented the proper results mechanism.
@guppy.custom(builtins, checker=ResultChecker(), higher_order_value=False)
def result(tag, value): ...


@guppy.custom(builtins, checker=DunderChecker("__abs__"), higher_order_value=False)
def abs(x): ...


@guppy.custom(builtins, checker=CallableChecker(), higher_order_value=False)
def callable(x): ...


@guppy.custom(
    builtins, checker=DunderChecker("__divmod__", num_args=2), higher_order_value=False
)
def divmod(x, y): ...


@guppy.custom(builtins, checker=DunderChecker("__len__"), higher_order_value=False)
def len(x): ...


@guppy.custom(
    builtins, checker=DunderChecker("__pow__", num_args=2), higher_order_value=False
)
def pow(x, y): ...


@guppy.custom(builtins, checker=DunderChecker("__round__"), higher_order_value=False)
def round(x): ...


# Python builtins that are not supported yet:


@guppy.custom(builtins, checker=UnsupportedChecker(), higher_order_value=False)
def aiter(x): ...


@guppy.custom(builtins, checker=UnsupportedChecker(), higher_order_value=False)
def all(x): ...


@guppy.custom(builtins, checker=UnsupportedChecker(), higher_order_value=False)
def anext(x): ...


@guppy.custom(builtins, checker=UnsupportedChecker(), higher_order_value=False)
def any(x): ...


@guppy.custom(builtins, checker=UnsupportedChecker(), higher_order_value=False)
def bin(x): ...


@guppy.custom(builtins, checker=UnsupportedChecker(), higher_order_value=False)
def breakpoint(x): ...


@guppy.custom(builtins, checker=UnsupportedChecker(), higher_order_value=False)
def bytearray(x): ...


@guppy.custom(builtins, checker=UnsupportedChecker(), higher_order_value=False)
def bytes(x): ...


@guppy.custom(builtins, checker=UnsupportedChecker(), higher_order_value=False)
def chr(x): ...


@guppy.custom(builtins, checker=UnsupportedChecker(), higher_order_value=False)
def classmethod(x): ...


@guppy.custom(builtins, checker=UnsupportedChecker(), higher_order_value=False)
def compile(x): ...


@guppy.custom(builtins, checker=UnsupportedChecker(), higher_order_value=False)
def complex(x): ...


@guppy.custom(builtins, checker=UnsupportedChecker(), higher_order_value=False)
def delattr(x): ...


@guppy.custom(builtins, checker=UnsupportedChecker(), higher_order_value=False)
def dict(x): ...


@guppy.custom(builtins, checker=UnsupportedChecker(), higher_order_value=False)
def dir(x): ...


@guppy.custom(builtins, checker=UnsupportedChecker(), higher_order_value=False)
def enumerate(x): ...


@guppy.custom(builtins, checker=UnsupportedChecker(), higher_order_value=False)
def eval(x): ...


@guppy.custom(builtins, checker=UnsupportedChecker(), higher_order_value=False)
def exec(x): ...


@guppy.custom(builtins, checker=UnsupportedChecker(), higher_order_value=False)
def filter(x): ...


@guppy.custom(builtins, checker=UnsupportedChecker(), higher_order_value=False)
def format(x): ...


@guppy.custom(builtins, checker=UnsupportedChecker(), higher_order_value=False)
def forozenset(x): ...


@guppy.custom(builtins, checker=UnsupportedChecker(), higher_order_value=False)
def getattr(x): ...


@guppy.custom(builtins, checker=UnsupportedChecker(), higher_order_value=False)
def globals(): ...


@guppy.custom(builtins, checker=UnsupportedChecker(), higher_order_value=False)
def hasattr(x): ...


@guppy.custom(builtins, checker=UnsupportedChecker(), higher_order_value=False)
def hash(x): ...


@guppy.custom(builtins, checker=UnsupportedChecker(), higher_order_value=False)
def help(x): ...


@guppy.custom(builtins, checker=UnsupportedChecker(), higher_order_value=False)
def hex(x): ...


@guppy.custom(builtins, checker=UnsupportedChecker(), higher_order_value=False)
def id(x): ...


@guppy.custom(builtins, checker=UnsupportedChecker(), higher_order_value=False)
def input(x): ...


@guppy.custom(builtins, checker=UnsupportedChecker(), higher_order_value=False)
def isinstance(x): ...


@guppy.custom(builtins, checker=UnsupportedChecker(), higher_order_value=False)
def issubclass(x): ...


@guppy.custom(builtins, checker=UnsupportedChecker(), higher_order_value=False)
def iter(x): ...


@guppy.custom(builtins, checker=UnsupportedChecker(), higher_order_value=False)
def locals(x): ...


@guppy.custom(builtins, checker=UnsupportedChecker(), higher_order_value=False)
def map(x): ...


@guppy.custom(builtins, checker=UnsupportedChecker(), higher_order_value=False)
def max(x): ...


@guppy.custom(builtins, checker=UnsupportedChecker(), higher_order_value=False)
def memoryview(x): ...


@guppy.custom(builtins, checker=UnsupportedChecker(), higher_order_value=False)
def min(x): ...


@guppy.custom(builtins, checker=UnsupportedChecker(), higher_order_value=False)
def next(x): ...


@guppy.custom(builtins, checker=UnsupportedChecker(), higher_order_value=False)
def object(x): ...


@guppy.custom(builtins, checker=UnsupportedChecker(), higher_order_value=False)
def oct(x): ...


@guppy.custom(builtins, checker=UnsupportedChecker(), higher_order_value=False)
def open(x): ...


@guppy.custom(builtins, checker=UnsupportedChecker(), higher_order_value=False)
def ord(x): ...


@guppy.custom(builtins, checker=UnsupportedChecker(), higher_order_value=False)
def print(x): ...


@guppy.custom(builtins, checker=UnsupportedChecker(), higher_order_value=False)
def property(x): ...


@guppy.custom(builtins, checker=UnsupportedChecker(), higher_order_value=False)
def range(x): ...


@guppy.custom(builtins, checker=UnsupportedChecker(), higher_order_value=False)
def repr(x): ...


@guppy.custom(builtins, checker=UnsupportedChecker(), higher_order_value=False)
def reversed(x): ...


@guppy.custom(builtins, checker=UnsupportedChecker(), higher_order_value=False)
def set(x): ...


@guppy.custom(builtins, checker=UnsupportedChecker(), higher_order_value=False)
def setattr(x): ...


@guppy.custom(builtins, checker=UnsupportedChecker(), higher_order_value=False)
def slice(x): ...


@guppy.custom(builtins, checker=UnsupportedChecker(), higher_order_value=False)
def sorted(x): ...


@guppy.custom(builtins, checker=UnsupportedChecker(), higher_order_value=False)
def staticmethod(x): ...


@guppy.custom(builtins, checker=UnsupportedChecker(), higher_order_value=False)
def str(x): ...


@guppy.custom(builtins, checker=UnsupportedChecker(), higher_order_value=False)
def sum(x): ...


@guppy.custom(builtins, checker=UnsupportedChecker(), higher_order_value=False)
def super(x): ...


@guppy.custom(builtins, checker=UnsupportedChecker(), higher_order_value=False)
def type(x): ...


@guppy.custom(builtins, checker=UnsupportedChecker(), higher_order_value=False)
def vars(x): ...


@guppy.custom(builtins, checker=UnsupportedChecker(), higher_order_value=False)
def zip(x): ...


@guppy.custom(builtins, checker=UnsupportedChecker(), higher_order_value=False)
def __import__(x): ...<|MERGE_RESOLUTION|>--- conflicted
+++ resolved
@@ -464,15 +464,8 @@
     @guppy.hugr_op(builtins, float_op("fne", [float, float], [bool]), CoercingChecker())
     def __ne__(self: float, other: float) -> bool: ...
 
-<<<<<<< HEAD
-    @guppy.hugr_op(
-        builtins, float_op("fneg", [float, float], [float]), CoercingChecker()
-    )
-    def __neg__(self: float, other: float) -> float: ...
-=======
-    @guppy.hugr_op(builtins, float_op("fneg"), CoercingChecker())
+    @guppy.hugr_op(builtins, float_op("fneg", [float], [float]), CoercingChecker())
     def __neg__(self: float) -> float: ...
->>>>>>> 7d5106cd
 
     @guppy.custom(
         builtins, checker=DunderChecker("__float__"), higher_order_value=False
