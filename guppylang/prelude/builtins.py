"""Guppy module for builtin types and operations."""

# mypy: disable-error-code="empty-body, misc, override, valid-type, no-untyped-def"

from typing import Any, Generic, TypeVar

from guppylang.decorator import guppy
from guppylang.definition.custom import DefaultCallChecker, NoopCompiler
from guppylang.error import GuppyError
from guppylang.module import GuppyModule
from guppylang.prelude._internal.checker import (
    ArrayLenChecker,
    CallableChecker,
    CoercingChecker,
    DunderChecker,
    FailingChecker,
    ResultChecker,
    ReversingChecker,
    UnsupportedChecker,
)
from guppylang.prelude._internal.compiler import (
    FloatBoolCompiler,
    FloatDivmodCompiler,
    FloatFloordivCompiler,
    FloatModCompiler,
    IntTruedivCompiler,
    NatTruedivCompiler,
)
from guppylang.prelude._internal.util import (
    custom_op,
    float_op,
    int_arg,
    int_op,
    linst_op,
    list_op,
    logic_op,
    type_arg,
)
from guppylang.tys.builtin import (
    array_type_def,
    bool_type_def,
    float_type_def,
    int_type_def,
    linst_type_def,
    list_type_def,
    nat_type_def,
)

builtins = GuppyModule("builtins", import_builtins=False)

T = guppy.type_var(builtins, "T")
L = guppy.type_var(builtins, "L", linear=True)


def py(*_args: Any) -> Any:
    """Function to tag compile-time evaluated Python expressions in a Guppy context.

    This function throws an error when execute in a Python context. It is only intended
    to be used inside Guppy functions.
    """
    raise GuppyError("`py` can only by used in a Guppy context")


class nat:
    """Class to import in order to use nats."""


_T = TypeVar("_T")
_n = TypeVar("_n")


class array(Generic[_T, _n]):
    """Class to import in order to use arrays."""


@guppy.extend_type(builtins, bool_type_def)
class Bool:
    @guppy.hugr_op(builtins, logic_op("And"))
    def __and__(self: bool, other: bool) -> bool: ...

    @guppy.custom(builtins, NoopCompiler())
    def __bool__(self: bool) -> bool: ...

<<<<<<< HEAD
    @guppy.hugr_op(builtins, int_op("ifrombool", n_vars=0))
=======
    @guppy.hugr_op(builtins, logic_op("Eq", [tys.TypeArg(tys.BoundedNatArg(n=2))]))
    def __eq__(self: bool, other: bool) -> bool: ...

    @guppy.hugr_op(builtins, int_op("ifrombool"))
>>>>>>> dd702ce5
    def __int__(self: bool) -> int: ...

    @guppy.hugr_op(
        builtins, custom_op("ifrombool", args=[int_arg()])
    )  # TODO: Widen to INT_WIDTH
    def __nat__(self: bool) -> nat: ...

    @guppy.custom(builtins, checker=DunderChecker("__bool__"), higher_order_value=False)
    def __new__(x): ...

    @guppy.hugr_op(builtins, logic_op("Or"))
    def __or__(self: bool, other: bool) -> bool: ...

    @guppy.hugr_op(builtins, logic_op("Xor"))
    def __xor__(self: bool, other: bool) -> bool: ...


@guppy.extend_type(builtins, nat_type_def)
class Nat:
    @guppy.custom(builtins, NoopCompiler())
    def __abs__(self: nat) -> nat: ...

    @guppy.hugr_op(builtins, int_op("iadd"))
    def __add__(self: nat, other: nat) -> nat: ...

    @guppy.hugr_op(builtins, int_op("iand"))
    def __and__(self: nat, other: nat) -> nat: ...

    @guppy.hugr_op(
        builtins, custom_op("itobool", args=[])
    )  # TODO: Only works with width 1 ints
    def __bool__(self: nat) -> bool: ...

    @guppy.custom(builtins, NoopCompiler())
    def __ceil__(self: nat) -> nat: ...

    @guppy.hugr_op(builtins, int_op("idivmod_u", n_vars=2))
    def __divmod__(self: nat, other: nat) -> tuple[nat, nat]: ...

    @guppy.hugr_op(builtins, int_op("ieq"))
    def __eq__(self: nat, other: nat) -> bool: ...

    @guppy.hugr_op(builtins, int_op("convert_u", "arithmetic.conversions"))
    def __float__(self: nat) -> float: ...

    @guppy.custom(builtins, NoopCompiler())
    def __floor__(self: nat) -> nat: ...

    @guppy.hugr_op(builtins, int_op("idiv_u", n_vars=2))
    def __floordiv__(self: nat, other: nat) -> nat: ...

    @guppy.hugr_op(builtins, int_op("ige_u"))
    def __ge__(self: nat, other: nat) -> bool: ...

    @guppy.hugr_op(builtins, int_op("igt_u"))
    def __gt__(self: nat, other: nat) -> bool: ...

    @guppy.hugr_op(builtins, custom_op("iu_to_s", args=[int_arg()]))  # TODO
    def __int__(self: nat) -> int: ...

    @guppy.hugr_op(builtins, int_op("inot"))
    def __invert__(self: nat) -> nat: ...

    @guppy.hugr_op(builtins, int_op("ile_u"))
    def __le__(self: nat, other: nat) -> bool: ...

    @guppy.hugr_op(builtins, int_op("ishl", n_vars=2))
    def __lshift__(self: nat, other: nat) -> nat: ...

    @guppy.hugr_op(builtins, int_op("ilt_u"))
    def __lt__(self: nat, other: nat) -> bool: ...

    @guppy.hugr_op(builtins, int_op("imod_u", n_vars=2))
    def __mod__(self: nat, other: nat) -> int: ...

    @guppy.hugr_op(builtins, int_op("imul"))
    def __mul__(self: nat, other: nat) -> nat: ...

    @guppy.custom(builtins, NoopCompiler())
    def __nat__(self: nat) -> nat: ...

    @guppy.hugr_op(builtins, int_op("ine"))
    def __ne__(self: nat, other: nat) -> bool: ...

    @guppy.custom(builtins, checker=DunderChecker("__nat__"), higher_order_value=False)
    def __new__(x): ...

    @guppy.hugr_op(builtins, int_op("ior"))
    def __or__(self: nat, other: nat) -> nat: ...

    @guppy.custom(builtins, NoopCompiler())
    def __pos__(self: nat) -> nat: ...

    @guppy.hugr_op(builtins, custom_op("ipow", args=[int_arg()]))  # TODO
    def __pow__(self: nat, other: nat) -> nat: ...

    @guppy.hugr_op(builtins, int_op("iadd"), ReversingChecker())
    def __radd__(self: nat, other: nat) -> nat: ...

    @guppy.hugr_op(builtins, int_op("rand"), ReversingChecker())
    def __rand__(self: nat, other: nat) -> nat: ...

    @guppy.hugr_op(
        builtins,
        int_op("idivmod_u", n_vars=2),
        ReversingChecker(),
    )
    def __rdivmod__(self: nat, other: nat) -> tuple[nat, nat]: ...

    @guppy.hugr_op(builtins, int_op("idiv_u", n_vars=2), ReversingChecker())
    def __rfloordiv__(self: nat, other: nat) -> nat: ...

    @guppy.hugr_op(builtins, int_op("ishl", n_vars=2), ReversingChecker())
    def __rlshift__(self: nat, other: nat) -> nat: ...

    @guppy.hugr_op(builtins, int_op("imod_u", n_vars=2), ReversingChecker())
    def __rmod__(self: nat, other: nat) -> nat: ...

    @guppy.hugr_op(builtins, int_op("imul"), ReversingChecker())
    def __rmul__(self: nat, other: nat) -> nat: ...

    @guppy.hugr_op(builtins, int_op("ior"), ReversingChecker())
    def __ror__(self: nat, other: nat) -> nat: ...

    @guppy.custom(builtins, NoopCompiler())
    def __round__(self: nat) -> nat: ...

    @guppy.hugr_op(
        builtins,
        custom_op("ipow", args=[int_arg()]),
        ReversingChecker(),
    )
    def __rpow__(self: nat, other: nat) -> nat: ...

    @guppy.hugr_op(builtins, int_op("ishr", n_vars=2), ReversingChecker())
    def __rrshift__(self: nat, other: nat) -> nat: ...

    @guppy.hugr_op(builtins, int_op("ishr", n_vars=2))
    def __rshift__(self: nat, other: nat) -> nat: ...

    @guppy.hugr_op(builtins, int_op("isub"), ReversingChecker())
    def __rsub__(self: nat, other: nat) -> nat: ...

    @guppy.custom(builtins, NatTruedivCompiler(), ReversingChecker())
    def __rtruediv__(self: nat, other: nat) -> float: ...

    @guppy.hugr_op(builtins, int_op("ixor"), ReversingChecker())
    def __rxor__(self: nat, other: nat) -> nat: ...

    @guppy.hugr_op(builtins, int_op("isub"))
    def __sub__(self: nat, other: nat) -> nat: ...

    @guppy.custom(builtins, NatTruedivCompiler())
    def __truediv__(self: nat, other: nat) -> float: ...

    @guppy.custom(builtins, NoopCompiler())
    def __trunc__(self: nat) -> nat: ...

    @guppy.hugr_op(builtins, int_op("ixor"))
    def __xor__(self: nat, other: nat) -> nat: ...


@guppy.extend_type(builtins, int_type_def)
class Int:
    @guppy.hugr_op(builtins, int_op("iabs"))  # TODO: Maybe wrong? (signed vs unsigned!)
    def __abs__(self: int) -> int: ...

    @guppy.hugr_op(builtins, int_op("iadd"))
    def __add__(self: int, other: int) -> int: ...

    @guppy.hugr_op(builtins, int_op("iand"))
    def __and__(self: int, other: int) -> int: ...

    @guppy.hugr_op(builtins, int_op("itobool", n_vars=0))
    def __bool__(self: int) -> bool: ...

    @guppy.custom(builtins, NoopCompiler())
    def __ceil__(self: int) -> int: ...

    @guppy.hugr_op(builtins, int_op("idivmod_s", n_vars=2))
    def __divmod__(self: int, other: int) -> tuple[int, int]: ...

    @guppy.hugr_op(builtins, int_op("ieq"))
    def __eq__(self: int, other: int) -> bool: ...

    @guppy.hugr_op(builtins, int_op("convert_s", "arithmetic.conversions"))
    def __float__(self: int) -> float: ...

    @guppy.custom(builtins, NoopCompiler())
    def __floor__(self: int) -> int: ...

    @guppy.hugr_op(builtins, int_op("idiv_s", n_vars=2))
    def __floordiv__(self: int, other: int) -> int: ...

    @guppy.hugr_op(builtins, int_op("ige_s"))
    def __ge__(self: int, other: int) -> bool: ...

    @guppy.hugr_op(builtins, int_op("igt_s"))
    def __gt__(self: int, other: int) -> bool: ...

    @guppy.custom(builtins, NoopCompiler())
    def __int__(self: int) -> int: ...

    @guppy.hugr_op(builtins, int_op("inot"))
    def __invert__(self: int) -> int: ...

    @guppy.hugr_op(builtins, int_op("ile_s"))
    def __le__(self: int, other: int) -> bool: ...

    @guppy.hugr_op(builtins, int_op("ishl", n_vars=2))  # TODO: RHS is unsigned
    def __lshift__(self: int, other: int) -> int: ...

    @guppy.hugr_op(builtins, int_op("ilt_s"))
    def __lt__(self: int, other: int) -> bool: ...

    @guppy.hugr_op(builtins, int_op("imod_s", n_vars=2))
    def __mod__(self: int, other: int) -> int: ...

    @guppy.hugr_op(builtins, int_op("imul"))
    def __mul__(self: int, other: int) -> int: ...

    @guppy.hugr_op(builtins, custom_op("is_to_u", args=[int_arg()]))  # TODO
    def __nat__(self: int) -> nat: ...

    @guppy.hugr_op(builtins, int_op("ine"))
    def __ne__(self: int, other: int) -> bool: ...

    @guppy.hugr_op(builtins, int_op("ineg"))
    def __neg__(self: int) -> int: ...

    @guppy.custom(builtins, checker=DunderChecker("__int__"), higher_order_value=False)
    def __new__(x): ...

    @guppy.hugr_op(builtins, int_op("ior"))
    def __or__(self: int, other: int) -> int: ...

    @guppy.custom(builtins, NoopCompiler())
    def __pos__(self: int) -> int: ...

    @guppy.hugr_op(builtins, custom_op("ipow", args=[int_arg()]))  # TODO
    def __pow__(self: int, other: int) -> int: ...

    @guppy.hugr_op(builtins, int_op("iadd"), ReversingChecker())
    def __radd__(self: int, other: int) -> int: ...

    @guppy.hugr_op(builtins, int_op("rand"), ReversingChecker())
    def __rand__(self: int, other: int) -> int: ...

    @guppy.hugr_op(
        builtins,
        int_op("idivmod_s", n_vars=2),
        ReversingChecker(),
    )
    def __rdivmod__(self: int, other: int) -> tuple[int, int]: ...

    @guppy.hugr_op(builtins, int_op("idiv_s", n_vars=2), ReversingChecker())
    def __rfloordiv__(self: int, other: int) -> int: ...

    @guppy.hugr_op(
        builtins, int_op("ishl", n_vars=2), ReversingChecker()
    )  # TODO: RHS is unsigned
    def __rlshift__(self: int, other: int) -> int: ...

    @guppy.hugr_op(builtins, int_op("imod_s", n_vars=2), ReversingChecker())
    def __rmod__(self: int, other: int) -> int: ...

    @guppy.hugr_op(builtins, int_op("imul"), ReversingChecker())
    def __rmul__(self: int, other: int) -> int: ...

    @guppy.hugr_op(builtins, int_op("ior"), ReversingChecker())
    def __ror__(self: int, other: int) -> int: ...

    @guppy.custom(builtins, NoopCompiler())
    def __round__(self: int) -> int: ...

    @guppy.hugr_op(
        builtins,
        custom_op("ipow", args=[int_arg()]),
        ReversingChecker(),
    )
    def __rpow__(self: int, other: int) -> int: ...

    @guppy.hugr_op(
        builtins, int_op("ishr", n_vars=2), ReversingChecker()
    )  # TODO: RHS is unsigned
    def __rrshift__(self: int, other: int) -> int: ...

    @guppy.hugr_op(builtins, int_op("ishr", n_vars=2))  # TODO: RHS is unsigned
    def __rshift__(self: int, other: int) -> int: ...

    @guppy.hugr_op(builtins, int_op("isub"), ReversingChecker())
    def __rsub__(self: int, other: int) -> int: ...

    @guppy.custom(builtins, IntTruedivCompiler(), ReversingChecker())
    def __rtruediv__(self: int, other: int) -> float: ...

    @guppy.hugr_op(builtins, int_op("ixor"), ReversingChecker())
    def __rxor__(self: int, other: int) -> int: ...

    @guppy.hugr_op(builtins, int_op("isub"))
    def __sub__(self: int, other: int) -> int: ...

    @guppy.custom(builtins, IntTruedivCompiler())
    def __truediv__(self: int, other: int) -> float: ...

    @guppy.custom(builtins, NoopCompiler())
    def __trunc__(self: int) -> int: ...

    @guppy.hugr_op(builtins, int_op("ixor"))
    def __xor__(self: int, other: int) -> int: ...


@guppy.extend_type(builtins, float_type_def)
class Float:
    @guppy.hugr_op(builtins, float_op("fabs"), CoercingChecker())
    def __abs__(self: float) -> float: ...

    @guppy.hugr_op(builtins, float_op("fadd"), CoercingChecker())
    def __add__(self: float, other: float) -> float: ...

    @guppy.custom(builtins, FloatBoolCompiler(), CoercingChecker())
    def __bool__(self: float) -> bool: ...

    @guppy.hugr_op(builtins, float_op("fceil"), CoercingChecker())
    def __ceil__(self: float) -> float: ...

    @guppy.custom(builtins, FloatDivmodCompiler(), CoercingChecker())
    def __divmod__(self: float, other: float) -> tuple[float, float]: ...

    @guppy.hugr_op(builtins, float_op("feq"), CoercingChecker())
    def __eq__(self: float, other: float) -> bool: ...

    @guppy.custom(builtins, NoopCompiler(), CoercingChecker())
    def __float__(self: float) -> float: ...

    @guppy.hugr_op(builtins, float_op("ffloor"), CoercingChecker())
    def __floor__(self: float) -> float: ...

    @guppy.custom(builtins, FloatFloordivCompiler(), CoercingChecker())
    def __floordiv__(self: float, other: float) -> float: ...

    @guppy.hugr_op(builtins, float_op("fge"), CoercingChecker())
    def __ge__(self: float, other: float) -> bool: ...

    @guppy.hugr_op(builtins, float_op("fgt"), CoercingChecker())
    def __gt__(self: float, other: float) -> bool: ...

    @guppy.hugr_op(
        builtins, float_op("trunc_s", "arithmetic.conversions"), CoercingChecker()
    )
    def __int__(self: float) -> int: ...

    @guppy.hugr_op(builtins, float_op("fle"), CoercingChecker())
    def __le__(self: float, other: float) -> bool: ...

    @guppy.hugr_op(builtins, float_op("flt"), CoercingChecker())
    def __lt__(self: float, other: float) -> bool: ...

    @guppy.custom(builtins, FloatModCompiler(), CoercingChecker())
    def __mod__(self: float, other: float) -> float: ...

    @guppy.hugr_op(builtins, float_op("fmul"), CoercingChecker())
    def __mul__(self: float, other: float) -> float: ...

    @guppy.hugr_op(builtins, float_op("trunc_u", "arithmetic.conversions"))
    def __nat__(self: float) -> nat: ...

    @guppy.hugr_op(builtins, float_op("fne"), CoercingChecker())
    def __ne__(self: float, other: float) -> bool: ...

    @guppy.hugr_op(builtins, float_op("fneg"), CoercingChecker())
    def __neg__(self: float) -> float: ...

    @guppy.custom(
        builtins, checker=DunderChecker("__float__"), higher_order_value=False
    )
    def __new__(x): ...

    @guppy.custom(builtins, NoopCompiler(), CoercingChecker())
    def __pos__(self: float) -> float: ...

    @guppy.hugr_op(builtins, float_op("fpow", ext="guppylang.unsupported"))  # TODO
    def __pow__(self: float, other: float) -> float: ...

    @guppy.hugr_op(builtins, float_op("fadd"), ReversingChecker(CoercingChecker()))
    def __radd__(self: float, other: float) -> float: ...

    @guppy.custom(builtins, FloatDivmodCompiler(), ReversingChecker(CoercingChecker()))
    def __rdivmod__(self: float, other: float) -> tuple[float, float]: ...

    @guppy.custom(
        builtins, FloatFloordivCompiler(), ReversingChecker(CoercingChecker())
    )
    def __rfloordiv__(self: float, other: float) -> float: ...

    @guppy.custom(builtins, FloatModCompiler(), ReversingChecker(CoercingChecker()))
    def __rmod__(self: float, other: float) -> float: ...

    @guppy.hugr_op(builtins, float_op("fmul"), ReversingChecker(CoercingChecker()))
    def __rmul__(self: float, other: float) -> float: ...

    @guppy.hugr_op(builtins, float_op("fround", ext="guppylang.unsupported"))  # TODO
    def __round__(self: float) -> float: ...

    @guppy.hugr_op(
        builtins,
        float_op("fpow", ext="guppylang.unsupported"),
        ReversingChecker(DefaultCallChecker()),
    )  # TODO
    def __rpow__(self: float, other: float) -> float: ...

    @guppy.hugr_op(builtins, float_op("fsub"), ReversingChecker(CoercingChecker()))
    def __rsub__(self: float, other: float) -> float: ...

    @guppy.hugr_op(builtins, float_op("fdiv"), ReversingChecker(CoercingChecker()))
    def __rtruediv__(self: float, other: float) -> float: ...

    @guppy.hugr_op(builtins, float_op("fsub"), CoercingChecker())
    def __sub__(self: float, other: float) -> float: ...

    @guppy.hugr_op(builtins, float_op("fdiv"), CoercingChecker())
    def __truediv__(self: float, other: float) -> float: ...

    @guppy.hugr_op(
        builtins, float_op("trunc_s", "arithmetic.conversions"), CoercingChecker()
    )
    def __trunc__(self: float) -> float: ...


@guppy.extend_type(builtins, list_type_def)
class List:
    @guppy.hugr_op(builtins, list_op("Concat"))
    def __add__(self: list[T], other: list[T]) -> list[T]: ...

    @guppy.hugr_op(builtins, list_op("IsEmpty"))
    def __bool__(self: list[T]) -> bool: ...

    @guppy.hugr_op(builtins, list_op("Contains"))
    def __contains__(self: list[T], el: T) -> bool: ...

    @guppy.hugr_op(builtins, list_op("AssertEmpty"))
    def __end__(self: list[T]) -> None: ...

    @guppy.hugr_op(builtins, list_op("Lookup"))
    def __getitem__(self: list[T], idx: int) -> T: ...

    @guppy.hugr_op(builtins, list_op("IsNonEmpty"))
    def __hasnext__(self: list[T]) -> tuple[bool, list[T]]: ...

    @guppy.custom(builtins, NoopCompiler())
    def __iter__(self: list[T]) -> list[T]: ...

    @guppy.hugr_op(builtins, list_op("Length"))
    def __len__(self: list[T]) -> int: ...

    @guppy.hugr_op(builtins, list_op("Repeat"))
    def __mul__(self: list[T], other: int) -> list[T]: ...

    @guppy.hugr_op(builtins, list_op("Pop"))
    def __next__(self: list[T]) -> tuple[T, list[T]]: ...

    @guppy.custom(builtins, checker=UnsupportedChecker(), higher_order_value=False)
    def __new__(x): ...

    @guppy.custom(builtins, checker=FailingChecker("Guppy lists are immutable"))
    def __setitem__(self: list[T], idx: int, value: T) -> None: ...

    @guppy.hugr_op(builtins, list_op("Append"), ReversingChecker())
    def __radd__(self: list[T], other: list[T]) -> list[T]: ...

    @guppy.hugr_op(builtins, list_op("Repeat"))
    def __rmul__(self: list[T], other: int) -> list[T]: ...

    @guppy.custom(builtins, checker=FailingChecker("Guppy lists are immutable"))
    def append(self: list[T], elt: T) -> None: ...

    @guppy.custom(builtins, checker=FailingChecker("Guppy lists are immutable"))
    def clear(self: list[T]) -> None: ...

    @guppy.custom(builtins, NoopCompiler())  # Can be noop since lists are immutable
    def copy(self: list[T]) -> list[T]: ...

    @guppy.hugr_op(builtins, list_op("Count"))
    def count(self: list[T], elt: T) -> int: ...

    @guppy.custom(builtins, checker=FailingChecker("Guppy lists are immutable"))
    def extend(self: list[T], seq: None) -> None: ...

    @guppy.hugr_op(builtins, list_op("Find"))
    def index(self: list[T], elt: T) -> int: ...

    @guppy.custom(builtins, checker=FailingChecker("Guppy lists are immutable"))
    def pop(self: list[T], idx: int) -> None: ...

    @guppy.custom(builtins, checker=FailingChecker("Guppy lists are immutable"))
    def remove(self: list[T], elt: T) -> None: ...

    @guppy.custom(builtins, checker=FailingChecker("Guppy lists are immutable"))
    def reverse(self: list[T]) -> None: ...

    @guppy.custom(builtins, checker=FailingChecker("Guppy lists are immutable"))
    def sort(self: list[T]) -> None: ...


linst = list


@guppy.extend_type(builtins, linst_type_def)
class Linst:
    @guppy.hugr_op(builtins, linst_op("Append"))
    def __add__(self: linst[L], other: linst[L]) -> linst[L]: ...

    @guppy.hugr_op(builtins, linst_op("AssertEmpty"))
    def __end__(self: linst[L]) -> None: ...

    @guppy.hugr_op(builtins, linst_op("IsNonempty"))
    def __hasnext__(self: linst[L]) -> tuple[bool, linst[L]]: ...

    @guppy.custom(builtins, NoopCompiler())
    def __iter__(self: linst[L]) -> linst[L]: ...

    @guppy.hugr_op(builtins, linst_op("Length"))
    def __len__(self: linst[L]) -> tuple[int, linst[L]]: ...

    @guppy.hugr_op(builtins, linst_op("Pop"))
    def __next__(self: linst[L]) -> tuple[L, linst[L]]: ...

    @guppy.custom(builtins, checker=UnsupportedChecker(), higher_order_value=False)
    def __new__(x): ...

    @guppy.hugr_op(builtins, linst_op("Append"), ReversingChecker())
    def __radd__(self: linst[L], other: linst[L]) -> linst[L]: ...

    @guppy.hugr_op(builtins, linst_op("Repeat"))
    def __rmul__(self: linst[L], other: int) -> linst[L]: ...

    @guppy.hugr_op(builtins, linst_op("Push"))
    def append(self: linst[L], elt: L) -> linst[L]: ...

    @guppy.hugr_op(builtins, linst_op("PopAt"))
    def pop(self: linst[L], idx: int) -> tuple[L, linst[L]]: ...

    @guppy.hugr_op(builtins, linst_op("Reverse"))
    def reverse(self: linst[L]) -> linst[L]: ...

    @guppy.custom(builtins, checker=FailingChecker("Guppy lists are immutable"))
    def sort(self: linst[T]) -> None: ...


n = guppy.nat_var(builtins, "n")


@guppy.extend_type(builtins, array_type_def)
class Array:
    @guppy.hugr_op(
        builtins,
        custom_op(
            "ArrayGet", args=[int_arg(), type_arg()], variable_remap={0: 1, 1: 0}
        ),
    )
    def __getitem__(self: array[T, n], idx: int) -> T: ...

    @guppy.custom(builtins, checker=ArrayLenChecker())
    def __len__(self: array[T, n]) -> int: ...


# TODO: This is a temporary hack until we have implemented the proper results mechanism.
@guppy.custom(builtins, checker=ResultChecker(), higher_order_value=False)
def result(tag, value): ...


@guppy.custom(builtins, checker=DunderChecker("__abs__"), higher_order_value=False)
def abs(x): ...


@guppy.custom(builtins, checker=CallableChecker(), higher_order_value=False)
def callable(x): ...


@guppy.custom(
    builtins, checker=DunderChecker("__divmod__", num_args=2), higher_order_value=False
)
def divmod(x, y): ...


@guppy.custom(builtins, checker=DunderChecker("__len__"), higher_order_value=False)
def len(x): ...


@guppy.custom(
    builtins, checker=DunderChecker("__pow__", num_args=2), higher_order_value=False
)
def pow(x, y): ...


@guppy.custom(builtins, checker=DunderChecker("__round__"), higher_order_value=False)
def round(x): ...


# Python builtins that are not supported yet:


@guppy.custom(builtins, checker=UnsupportedChecker(), higher_order_value=False)
def aiter(x): ...


@guppy.custom(builtins, checker=UnsupportedChecker(), higher_order_value=False)
def all(x): ...


@guppy.custom(builtins, checker=UnsupportedChecker(), higher_order_value=False)
def anext(x): ...


@guppy.custom(builtins, checker=UnsupportedChecker(), higher_order_value=False)
def any(x): ...


@guppy.custom(builtins, checker=UnsupportedChecker(), higher_order_value=False)
def bin(x): ...


@guppy.custom(builtins, checker=UnsupportedChecker(), higher_order_value=False)
def breakpoint(x): ...


@guppy.custom(builtins, checker=UnsupportedChecker(), higher_order_value=False)
def bytearray(x): ...


@guppy.custom(builtins, checker=UnsupportedChecker(), higher_order_value=False)
def bytes(x): ...


@guppy.custom(builtins, checker=UnsupportedChecker(), higher_order_value=False)
def chr(x): ...


@guppy.custom(builtins, checker=UnsupportedChecker(), higher_order_value=False)
def classmethod(x): ...


@guppy.custom(builtins, checker=UnsupportedChecker(), higher_order_value=False)
def compile(x): ...


@guppy.custom(builtins, checker=UnsupportedChecker(), higher_order_value=False)
def complex(x): ...


@guppy.custom(builtins, checker=UnsupportedChecker(), higher_order_value=False)
def delattr(x): ...


@guppy.custom(builtins, checker=UnsupportedChecker(), higher_order_value=False)
def dict(x): ...


@guppy.custom(builtins, checker=UnsupportedChecker(), higher_order_value=False)
def dir(x): ...


@guppy.custom(builtins, checker=UnsupportedChecker(), higher_order_value=False)
def enumerate(x): ...


@guppy.custom(builtins, checker=UnsupportedChecker(), higher_order_value=False)
def eval(x): ...


@guppy.custom(builtins, checker=UnsupportedChecker(), higher_order_value=False)
def exec(x): ...


@guppy.custom(builtins, checker=UnsupportedChecker(), higher_order_value=False)
def filter(x): ...


@guppy.custom(builtins, checker=UnsupportedChecker(), higher_order_value=False)
def format(x): ...


@guppy.custom(builtins, checker=UnsupportedChecker(), higher_order_value=False)
def forozenset(x): ...


@guppy.custom(builtins, checker=UnsupportedChecker(), higher_order_value=False)
def getattr(x): ...


@guppy.custom(builtins, checker=UnsupportedChecker(), higher_order_value=False)
def globals(): ...


@guppy.custom(builtins, checker=UnsupportedChecker(), higher_order_value=False)
def hasattr(x): ...


@guppy.custom(builtins, checker=UnsupportedChecker(), higher_order_value=False)
def hash(x): ...


@guppy.custom(builtins, checker=UnsupportedChecker(), higher_order_value=False)
def help(x): ...


@guppy.custom(builtins, checker=UnsupportedChecker(), higher_order_value=False)
def hex(x): ...


@guppy.custom(builtins, checker=UnsupportedChecker(), higher_order_value=False)
def id(x): ...


@guppy.custom(builtins, checker=UnsupportedChecker(), higher_order_value=False)
def input(x): ...


@guppy.custom(builtins, checker=UnsupportedChecker(), higher_order_value=False)
def isinstance(x): ...


@guppy.custom(builtins, checker=UnsupportedChecker(), higher_order_value=False)
def issubclass(x): ...


@guppy.custom(builtins, checker=UnsupportedChecker(), higher_order_value=False)
def iter(x): ...


@guppy.custom(builtins, checker=UnsupportedChecker(), higher_order_value=False)
def locals(x): ...


@guppy.custom(builtins, checker=UnsupportedChecker(), higher_order_value=False)
def map(x): ...


@guppy.custom(builtins, checker=UnsupportedChecker(), higher_order_value=False)
def max(x): ...


@guppy.custom(builtins, checker=UnsupportedChecker(), higher_order_value=False)
def memoryview(x): ...


@guppy.custom(builtins, checker=UnsupportedChecker(), higher_order_value=False)
def min(x): ...


@guppy.custom(builtins, checker=UnsupportedChecker(), higher_order_value=False)
def next(x): ...


@guppy.custom(builtins, checker=UnsupportedChecker(), higher_order_value=False)
def object(x): ...


@guppy.custom(builtins, checker=UnsupportedChecker(), higher_order_value=False)
def oct(x): ...


@guppy.custom(builtins, checker=UnsupportedChecker(), higher_order_value=False)
def open(x): ...


@guppy.custom(builtins, checker=UnsupportedChecker(), higher_order_value=False)
def ord(x): ...


@guppy.custom(builtins, checker=UnsupportedChecker(), higher_order_value=False)
def print(x): ...


@guppy.custom(builtins, checker=UnsupportedChecker(), higher_order_value=False)
def property(x): ...


@guppy.custom(builtins, checker=UnsupportedChecker(), higher_order_value=False)
def range(x): ...


@guppy.custom(builtins, checker=UnsupportedChecker(), higher_order_value=False)
def repr(x): ...


@guppy.custom(builtins, checker=UnsupportedChecker(), higher_order_value=False)
def reversed(x): ...


@guppy.custom(builtins, checker=UnsupportedChecker(), higher_order_value=False)
def set(x): ...


@guppy.custom(builtins, checker=UnsupportedChecker(), higher_order_value=False)
def setattr(x): ...


@guppy.custom(builtins, checker=UnsupportedChecker(), higher_order_value=False)
def slice(x): ...


@guppy.custom(builtins, checker=UnsupportedChecker(), higher_order_value=False)
def sorted(x): ...


@guppy.custom(builtins, checker=UnsupportedChecker(), higher_order_value=False)
def staticmethod(x): ...


@guppy.custom(builtins, checker=UnsupportedChecker(), higher_order_value=False)
def str(x): ...


@guppy.custom(builtins, checker=UnsupportedChecker(), higher_order_value=False)
def sum(x): ...


@guppy.custom(builtins, checker=UnsupportedChecker(), higher_order_value=False)
def super(x): ...


@guppy.custom(builtins, checker=UnsupportedChecker(), higher_order_value=False)
def type(x): ...


@guppy.custom(builtins, checker=UnsupportedChecker(), higher_order_value=False)
def vars(x): ...


@guppy.custom(builtins, checker=UnsupportedChecker(), higher_order_value=False)
def zip(x): ...


@guppy.custom(builtins, checker=UnsupportedChecker(), higher_order_value=False)
def __import__(x): ...<|MERGE_RESOLUTION|>--- conflicted
+++ resolved
@@ -81,14 +81,10 @@
     @guppy.custom(builtins, NoopCompiler())
     def __bool__(self: bool) -> bool: ...
 
-<<<<<<< HEAD
+    @guppy.hugr_op(builtins, logic_op("Eq"))
+    def __eq__(self: bool, other: bool) -> bool: ...
+
     @guppy.hugr_op(builtins, int_op("ifrombool", n_vars=0))
-=======
-    @guppy.hugr_op(builtins, logic_op("Eq", [tys.TypeArg(tys.BoundedNatArg(n=2))]))
-    def __eq__(self: bool, other: bool) -> bool: ...
-
-    @guppy.hugr_op(builtins, int_op("ifrombool"))
->>>>>>> dd702ce5
     def __int__(self: bool) -> int: ...
 
     @guppy.hugr_op(
