--- conflicted
+++ resolved
@@ -47,14 +47,10 @@
     TensorCall,
     TypeApply,
 )
-<<<<<<< HEAD
 from guppylang.prelude._internal.compiler.array import (
     array_new_uninitialized,
 )
-from guppylang.prelude._internal.compiler.list import (
-=======
 from guppylang.std._internal.compiler.list import (
->>>>>>> 8d8c8b16
     list_new,
 )
 from guppylang.tys.arg import Argument
