import ast
import json
from collections.abc import Iterator, Sequence
from contextlib import contextmanager
from typing import Any, TypeGuard, TypeVar

import hugr
import hugr.std.float
import hugr.std.int
import hugr.std.logic
from hugr import Wire, ops
from hugr import tys as ht
from hugr import val as hv
from hugr.cond_loop import Conditional
from hugr.dfg import DP, _DfBase
from typing_extensions import assert_never

from guppylang.ast_util import AstVisitor, get_type, with_loc, with_type
from guppylang.cfg.builder import tmp_vars
from guppylang.checker.core import Variable
from guppylang.compiler.core import CompilerBase, DFContainer
from guppylang.definition.value import CompiledCallableDef, CompiledValueDef
from guppylang.error import GuppyError, InternalGuppyError
from guppylang.nodes import (
    DesugaredGenerator,
    DesugaredListComp,
    FieldAccessAndDrop,
    GlobalCall,
    GlobalName,
    LocalCall,
    PlaceNode,
    ResultExpr,
    TensorCall,
    TypeApply,
)
from guppylang.tys.builtin import (
    get_element_type,
    is_bool_type,
    is_list_type,
)
from guppylang.tys.const import BoundConstVar, ConstValue, ExistentialConstVar
from guppylang.tys.subst import Inst
from guppylang.tys.ty import (
    BoundTypeVar,
    FunctionType,
    InputFlags,
    NoneType,
    NumericType,
    TupleType,
    Type,
    type_to_row,
)


class ExprCompiler(CompilerBase, AstVisitor[Wire]):
    """A compiler from guppylang expressions to Hugr."""

    dfg: DFContainer

    def compile(self, expr: ast.expr, dfg: DFContainer) -> Wire:
        """Compiles an expression and returns a single wire holding the output value."""
        self.dfg = dfg
        return self.visit(expr)

    def compile_row(self, expr: ast.expr, dfg: DFContainer) -> list[Wire]:
        """Compiles a row expression and returns a list of wires, one for each value in
        the row.

        On Python-level, we treat tuples like rows on top-level. However, nested tuples
        are treated like regular Guppy tuples.
        """
        return [self.compile(e, dfg) for e in expr_to_row(expr)]

    @property
    def builder(self) -> _DfBase[ops.DfParentOp]:
        """The current Hugr dataflow graph builder."""
        return self.dfg.builder

    @contextmanager
    def _new_dfcontainer(
        self, inputs: list[PlaceNode], builder: _DfBase[DP]
    ) -> Iterator[None]:
        """Context manager to build a graph inside a new `DFContainer`.

        Automatically updates `self.dfg` and makes the inputs available.
        """
        old = self.dfg
        # Check that the input names are unique
        assert len({inp.place.id for inp in inputs}) == len(
            inputs
        ), "Inputs are not unique"
        self.dfg = DFContainer(builder, self.dfg.locals.copy())
        hugr_input = builder.input_node
        for input_node, wire in zip(inputs, hugr_input, strict=True):
            self.dfg[input_node.place] = wire

        yield

        self.dfg = old

    @contextmanager
    def _new_loop(
        self,
        loop_vars: list[PlaceNode],
        branch: PlaceNode,
    ) -> Iterator[None]:
        """Context manager to build a graph inside a new `TailLoop` node.

        Automatically adds the `Output` node to the loop body once the context manager
        exits.
        """
        loop_inputs = [self.visit(name) for name in loop_vars]
        loop = self.builder.add_tail_loop([], loop_inputs)
        with self._new_dfcontainer(loop_vars, loop):
            yield
            # Output the branch predicate and the inputs for the next iteration
            loop.set_loop_outputs(
                # Note that we have to do fresh calls to `self.visit` here since we're
                # in a new context
                self.visit(branch),
                *(self.visit(name) for name in loop_vars),
            )
        # Update the DFG with the outputs from the loop
        for node, wire in zip(loop_vars, loop, strict=True):
            self.dfg[node.place] = wire

    @contextmanager
    def _new_case(
        self,
        inputs: list[PlaceNode],
        outputs: list[PlaceNode],
        conditional: Conditional,
        case_id: int,
    ) -> Iterator[None]:
        """Context manager to build a graph inside a new `Case` node.

        Automatically adds the `Output` node once the context manager exits.
        """
        # TODO: `Case` is `_DfgBase`, but not `Dfg`?
        case = conditional.add_case(case_id)
        with self._new_dfcontainer(inputs, case):
            yield
            case.set_outputs(*(self.visit(name) for name in outputs))

    @contextmanager
    def _if_true(self, cond: ast.expr, inputs: list[PlaceNode]) -> Iterator[None]:
        """Context manager to build a graph inside the `true` case of a `Conditional`

        In the `false` case, the inputs are outputted as is.
        """
        conditional = self.builder.add_conditional(
            self.visit(cond), *(self.visit(inp) for inp in inputs)
        )
        # If the condition is true, we enter the `with` block
        with self._new_case(inputs, inputs, conditional, 0):
            yield
        # If the condition is false, output the inputs as is
        with self._new_case(inputs, inputs, conditional, 1):
            pass
        # Update the DFG with the outputs from the Conditional node
        for node, wire in zip(inputs, conditional, strict=True):
            self.dfg[node.place] = wire

    def visit_Constant(self, node: ast.Constant) -> Wire:
        if value := python_value_to_hugr(node.value, get_type(node)):
            return self.builder.load(value)
        raise InternalGuppyError("Unsupported constant expression in compiler")

    def visit_PlaceNode(self, node: PlaceNode) -> Wire:
        return self.dfg[node.place]

    def visit_GlobalName(self, node: GlobalName) -> Wire:
        defn = self.globals[node.def_id]
        assert isinstance(defn, CompiledValueDef)
        if isinstance(defn, CompiledCallableDef) and defn.ty.parametrized:
            raise GuppyError(
                "Usage of polymorphic functions as dynamic higher-order values is not "
                "supported yet",
                node,
            )
        return defn.load(self.dfg, self.globals, node)

    def visit_Name(self, node: ast.Name) -> Wire:
        raise InternalGuppyError("Node should have been removed during type checking.")

    def visit_Tuple(self, node: ast.Tuple) -> Wire:
        elems = [self.visit(e) for e in node.elts]
        types = [get_type(e) for e in node.elts]
        return self._pack_tuple(elems, types)

    def visit_List(self, node: ast.List) -> Wire:
        # Note that this is a list literal (i.e. `[e1, e2, ...]`), not a comprehension
        inputs = [self.visit(e) for e in node.elts]
        in_types = [get_type(e) for e in node.elts]
        out_type = get_type(node)
        return self.builder.add_op(
            make_list_op(in_types, out_type),
            *inputs,
        )

    def _unpack_tuple(self, wire: Wire, types: Sequence[Type]) -> Sequence[Wire]:
        """Add a tuple unpack operation to the graph"""
        types = [t.to_hugr() for t in types]
        return list(self.builder.add_op(ops.UnpackTuple(types), wire))

    def _pack_tuple(self, wires: Sequence[Wire], types: Sequence[Type]) -> Wire:
        """Add a tuple pack operation to the graph"""
        types = [t.to_hugr() for t in types]
        return self.builder.add_op(ops.MakeTuple(types), *wires)

    def _pack_returns(self, returns: Sequence[Wire], return_ty: Type) -> Wire:
        """Groups function return values into a tuple"""
        if isinstance(return_ty, TupleType | NoneType) and not return_ty.preserve:
            types = type_to_row(return_ty)
            assert len(returns) == len(types)
            return self._pack_tuple(returns, types)
        assert len(returns) == 1, (
            f"Expected a single return value. Got {returns}. "
            f"return type {return_ty}"
        )
        return returns[0]

<<<<<<< HEAD
    def _update_inout_ports(
        self,
        args: list[ast.expr],
        inout_ports: Iterator[OutPortV],
        func_ty: FunctionType,
    ) -> None:
        """Helper method that updates the ports for @inout arguments after a call."""
        for inp, arg in zip(func_ty.inputs, args, strict=True):
            if InputFlags.Inout in inp.flags:
                # Linearity checker ensures that inout arguments are places
                assert isinstance(arg, PlaceNode)
                self.dfg[arg.place] = next(inout_ports)
        assert next(inout_ports, None) is None, "Too many inout return ports"

    def visit_LocalCall(self, node: LocalCall) -> OutPortV:
=======
    def visit_LocalCall(self, node: LocalCall) -> Wire:
>>>>>>> 536abf9f
        func = self.visit(node.func)
        func_ty = get_type(node.func)
        assert isinstance(func_ty, FunctionType)

        args = [self.visit(arg) for arg in node.args]
<<<<<<< HEAD
        call = self.graph.add_indirect_call(func, args)
        rets = [call.out_port(i) for i in range(len(type_to_row(func.ty.output)))]
        self._update_inout_ports(
            node.args, add_inout_return_ports(call, func.ty), func.ty
        )
        return self._pack_returns(rets, func.ty.output)

    def visit_TensorCall(self, node: TensorCall) -> OutPortV:
        func = self.visit(node.func)
        assert isinstance(func.ty, TupleType)
        rets: list[OutPortV] = []
        remaining_args = node.args
        for elem in self._unpack_tuple(func):
=======
        call = self.builder.add_op(ops.CallIndirect(func_ty.to_hugr()), func, *args)
        return self._pack_returns(list(call), func_ty.output)

    def visit_TensorCall(self, node: TensorCall) -> Wire:
        functions: Wire = self.visit(node.func)
        function_types = get_type(node.func)

        args = [self.visit(arg) for arg in node.args]
        assert isinstance(function_types, TupleType)

        rets: list[Wire] = []
        remaining_args = args
        for func, func_ty in zip(
            self._unpack_tuple(functions, function_types.element_types),
            function_types.element_types,
            strict=True,
        ):
>>>>>>> 536abf9f
            outs, remaining_args = self._compile_tensor_with_leftovers(
                func, func_ty, remaining_args
            )
            rets.extend(outs)
<<<<<<< HEAD
        assert remaining_args == []
        return self._pack_returns(rets, node.tensor_ty.output)

    def _compile_tensor_with_leftovers(
        self, func: OutPortV, args: list[ast.expr]
    ) -> tuple[
        list[OutPortV],  # Compiled outputs
        list[ast.expr],
    ]:  # Leftover args
        if isinstance(func.ty, TupleType):
=======
        assert (
            remaining_args == []
        ), "Not all function arguments were consumed after a tensor call"

        return self._pack_returns(rets, node.out_tys)

    def _compile_tensor_with_leftovers(
        self, func: Wire, func_ty: Type, args: list[Wire]
    ) -> tuple[
        list[Wire],  # Compiled outputs
        list[Wire],  # Leftover args
    ]:
        """Compiles a function call, consuming as many arguments as needed, and
        returning the unused ones.
        """
        if isinstance(func_ty, TupleType):
>>>>>>> 536abf9f
            remaining_args = args
            all_outs = []
            for elem, ty in zip(
                self._unpack_tuple(func, func_ty.element_types),
                func_ty.element_types,
                strict=True,
            ):
                outs, remaining_args = self._compile_tensor_with_leftovers(
                    elem, ty, remaining_args
                )
                all_outs.extend(outs)
            return all_outs, remaining_args

<<<<<<< HEAD
        elif isinstance(func.ty, FunctionType):
            input_len = len(func.ty.inputs)
            ports = [self.visit(arg) for arg in args[:input_len]]
            call = self.graph.add_indirect_call(func, ports)
            rets = list(call.out_ports)
            self._update_inout_ports(
                args[:input_len], add_inout_return_ports(call, func.ty), func.ty
            )
            return rets, args[input_len:]

=======
        elif isinstance(func_ty, FunctionType):
            input_len = len(func_ty.inputs)
            consumed_args, other_args = args[0:input_len], args[input_len:]

            call = self.builder.add_op(
                ops.CallIndirect(func_ty.to_hugr()), func, *consumed_args
            )

            return list(call), other_args
>>>>>>> 536abf9f
        else:
            raise InternalGuppyError("Tensor element wasn't function or tuple")

    def visit_GlobalCall(self, node: GlobalCall) -> Wire:
        func = self.globals[node.def_id]
        assert isinstance(func, CompiledCallableDef)

        args = [self.visit(arg) for arg in node.args]
        rets = func.compile_call(
            args, list(node.type_args), self.dfg, self.globals, node
        )
        self._update_inout_ports(node.args, iter(rets.inout_returns), func.ty)
        return self._pack_returns(rets.regular_returns, func.ty.output)

    def visit_Call(self, node: ast.Call) -> Wire:
        raise InternalGuppyError("Node should have been removed during type checking.")

    def visit_TypeApply(self, node: TypeApply) -> Wire:
        # For now, we can only TypeApply global FunctionDefs/Decls.
        if not isinstance(node.value, GlobalName):
            raise InternalGuppyError("Dynamic TypeApply not supported yet!")
        defn = self.globals[node.value.def_id]
        assert isinstance(defn, CompiledCallableDef)

        # We have to be very careful here: If we instantiate `foo: forall T. T -> T`
        # with a tuple type `tuple[A, B]`, we get the type `tuple[A, B] -> tuple[A, B]`.
        # Normally, this would be represented in Hugr as a function with two output
        # ports types A and B. However, when TypeApplying `foo`, we actually get a
        # function with a single output port typed `tuple[A, B]`.
        # TODO: We would need to do manual monomorphisation in that case to obtain a
        #  function that returns two ports as expected
        if instantiation_needs_unpacking(defn.ty, node.inst):
            raise GuppyError(
                "Generic function instantiations returning rows are not supported yet",
                node,
            )

        return defn.load_with_args(node.inst, self.dfg, self.globals, node)

    def visit_UnaryOp(self, node: ast.UnaryOp) -> Wire:
        # The only case that is not desugared by the type checker is the `not` operation
        # since it is not implemented via a dunder method
        if isinstance(node.op, ast.Not):
            arg = self.visit(node.operand)
            return self.builder.add_op(hugr.std.logic.Not, arg)

        raise InternalGuppyError("Node should have been removed during type checking.")

    def visit_FieldAccessAndDrop(self, node: FieldAccessAndDrop) -> Wire:
        struct_port = self.visit(node.value)
        field_idx = node.struct_ty.fields.index(node.field)
        return self._unpack_tuple(struct_port, [f.ty for f in node.struct_ty.fields])[
            field_idx
        ]

    def visit_ResultExpr(self, node: ResultExpr) -> Wire:
        extra_args = []
        if isinstance(node.base_ty, NumericType):
            match node.base_ty.kind:
                case NumericType.Kind.Nat:
                    base_name = "uint"
                    extra_args = [ht.BoundedNatArg(n=NumericType.INT_WIDTH)]
                case NumericType.Kind.Int:
                    base_name = "int"
                    extra_args = [ht.BoundedNatArg(n=NumericType.INT_WIDTH)]
                case NumericType.Kind.Float:
                    base_name = "f64"
                case kind:
                    assert_never(kind)
        else:
            # The only other valid base type is bool
            assert is_bool_type(node.base_ty)
            base_name = "bool"
        if node.array_len is not None:
            op_name = f"result_array_{base_name}"
            match node.array_len:
                case ConstValue(value=value):
                    assert isinstance(value, int)
                    extra_args = [ht.BoundedNatArg(n=value), *extra_args]
                case BoundConstVar():
                    # TODO: We need to handle this once we allow function definitions
                    #  that are generic over array lengths
                    raise NotImplementedError
                case ExistentialConstVar() as var:
                    raise InternalGuppyError(
                        f"Unsolved existential variable during Hugr lowering: {var}"
                    )
                case c:
                    assert_never(c)
        else:
            op_name = f"result_{base_name}"
        args = [
            ht.StringArg(node.tag),
            *extra_args,
        ]
        sig = ht.FunctionType(
            input=[get_type(node.value).to_hugr()],
            output=[],
        )
        op = ops.Custom(
            extension="tket2.result",
            name=op_name,
            args=args,
            signature=sig,
        )
        self.builder.add_op(op, self.visit(node.value))
        return self._pack_returns([], NoneType())

    def visit_DesugaredListComp(self, node: DesugaredListComp) -> Wire:
        from guppylang.compiler.stmt_compiler import StmtCompiler

        compiler = StmtCompiler(self.globals)

        # Make up a name for the list under construction and bind it to an empty list
        list_ty = get_type(node)
        list_place = Variable(next(tmp_vars), list_ty, node)
        list_name = with_type(list_ty, with_loc(node, PlaceNode(place=list_place)))
        self.dfg[list_place] = self.builder.add_op(make_list_op([], list_ty))

        def compile_generators(elt: ast.expr, gens: list[DesugaredGenerator]) -> None:
            """Helper function to generate nested TailLoop nodes for generators"""
            # If there are no more generators left, just append the element to the list
            if not gens:
                list_port, elt_port = self.visit(list_name), self.visit(elt)
                elt_ty = get_type(elt)
                push = self.builder.add_op(
                    list_push_op(list_ty, elt_ty), list_port, elt_port
                )
                self.dfg[list_place] = push
                return

            # Otherwise, compile the first iterator and construct a TailLoop
            gen, *gens = gens
            compiler.compile_stmts([gen.iter_assign], self.dfg)
            assert isinstance(gen.iter, PlaceNode)
            assert isinstance(gen.hasnext, PlaceNode)
            inputs = [gen.iter, list_name]
            with self._new_loop(inputs, gen.hasnext):
                # If there is a next element, compile it and continue with the next
                # generator
                compiler.compile_stmts([gen.hasnext_assign], self.dfg)
                with self._if_true(gen.hasnext, inputs):

                    def compile_ifs(ifs: list[ast.expr]) -> None:
                        """Helper function to compile a series of if-guards into nested
                        Conditional nodes."""
                        if ifs:
                            if_expr, *ifs = ifs
                            # If the condition is true, continue with the next one
                            with self._if_true(if_expr, inputs):
                                compile_ifs(ifs)
                        else:
                            # If there are no guards left, compile the next generator
                            compile_generators(elt, gens)

                    compiler.compile_stmts([gen.next_assign], self.dfg)
                    compile_ifs(gen.ifs)

            # After the loop is done, we have to finalize the iterator
            self.visit(gen.iterend)

        compile_generators(node.elt, node.generators)
        return self.visit(list_name)

    def visit_BinOp(self, node: ast.BinOp) -> Wire:
        raise InternalGuppyError("Node should have been removed during type checking.")

    def visit_Compare(self, node: ast.Compare) -> Wire:
        raise InternalGuppyError("Node should have been removed during type checking.")


def expr_to_row(expr: ast.expr) -> list[ast.expr]:
    """Turns an expression into a row expressions by unpacking top-level tuples."""
    return expr.elts if isinstance(expr, ast.Tuple) else [expr]


def add_inout_return_ports(call: VNode, func_ty: FunctionType) -> Iterator[OutPortV]:
    """Appends additional output ports to `Call` corresponding to @inout outputs.

    Returns an iterator of the added ports.
    """
    return (
        call.add_out_port(inp.ty)
        for inp in func_ty.inputs
        if InputFlags.Inout in inp.flags
    )


def instantiation_needs_unpacking(func_ty: FunctionType, inst: Inst) -> bool:
    """Checks if instantiating a polymorphic makes it return a row."""
    if isinstance(func_ty.output, BoundTypeVar):
        return_ty = inst[func_ty.output.idx]
        return isinstance(return_ty, TupleType | NoneType)
    return False


def python_value_to_hugr(v: Any, exp_ty: Type) -> hv.Value | None:
    """Turns a Python value into a Hugr value.

    Returns None if the Python value cannot be represented in Guppy.
    """
    from guppylang.prelude._internal.util import ListVal

    match v:
        case bool():
            return hv.bool_value(v)
        case int():
            return hugr.std.int.IntVal(v, width=NumericType.INT_WIDTH)
        case float():
            return hugr.std.float.FloatVal(v)
        case tuple(elts):
            assert isinstance(exp_ty, TupleType)
            vs = [
                python_value_to_hugr(elt, ty)
                for elt, ty in zip(elts, exp_ty.element_types, strict=True)
            ]
            if doesnt_contain_none(vs):
                return hv.Tuple(*vs)
        case list(elts):
            assert is_list_type(exp_ty)
            vs = [python_value_to_hugr(elt, get_element_type(exp_ty)) for elt in elts]
            if doesnt_contain_none(vs):
                return ListVal(vs, get_element_type(exp_ty))
        case _:
            # Pytket conversion is an optional feature
            try:
                import pytket

                if isinstance(v, pytket.circuit.Circuit):
                    from tket2.circuit import (  # type: ignore[import-untyped, import-not-found, unused-ignore]
                        Tk2Circuit,
                    )

                    circ = json.loads(Tk2Circuit(v).to_hugr_json())  # type: ignore[attr-defined, unused-ignore]
                    return hv.Function(circ)
            except ImportError:
                pass
    return None


def make_dummy_op(
    name: str, inp: Sequence[Type], out: Sequence[Type]
) -> ops.DataflowOp:
    """Dummy operation."""
    input = [ty.to_hugr() for ty in inp]
    output = [ty.to_hugr() for ty in out]

    sig = ht.FunctionType(input=input, output=output)
    return ops.Custom(name=name, extension="dummy", signature=sig, args=[])


def make_list_op(in_types: Sequence[Type], out_type: Type) -> ops.DataflowOp:
    """Creates a dummy operation for constructing a list."""
    return make_dummy_op("MakeList", in_types, [out_type])


def list_push_op(list_ty: Type, elem_ty: Type) -> ops.DataflowOp:
    """Creates a dummy operation for constructing a list."""
    return make_dummy_op("Push", [list_ty, elem_ty], [list_ty])


T = TypeVar("T")


def doesnt_contain_none(xs: list[T | None]) -> TypeGuard[list[T]]:
    """Checks if a list contains `None`."""
    return all(x is not None for x in xs)<|MERGE_RESOLUTION|>--- conflicted
+++ resolved
@@ -220,11 +220,10 @@
         )
         return returns[0]
 
-<<<<<<< HEAD
     def _update_inout_ports(
         self,
         args: list[ast.expr],
-        inout_ports: Iterator[OutPortV],
+        inout_ports: Iterator[Wire],
         func_ty: FunctionType,
     ) -> None:
         """Helper method that updates the ports for @inout arguments after a call."""
@@ -235,81 +234,52 @@
                 self.dfg[arg.place] = next(inout_ports)
         assert next(inout_ports, None) is None, "Too many inout return ports"
 
-    def visit_LocalCall(self, node: LocalCall) -> OutPortV:
-=======
     def visit_LocalCall(self, node: LocalCall) -> Wire:
->>>>>>> 536abf9f
         func = self.visit(node.func)
         func_ty = get_type(node.func)
         assert isinstance(func_ty, FunctionType)
+        num_returns = len(type_to_row(func_ty.output))
 
         args = [self.visit(arg) for arg in node.args]
-<<<<<<< HEAD
-        call = self.graph.add_indirect_call(func, args)
-        rets = [call.out_port(i) for i in range(len(type_to_row(func.ty.output)))]
-        self._update_inout_ports(
-            node.args, add_inout_return_ports(call, func.ty), func.ty
-        )
-        return self._pack_returns(rets, func.ty.output)
-
-    def visit_TensorCall(self, node: TensorCall) -> OutPortV:
-        func = self.visit(node.func)
-        assert isinstance(func.ty, TupleType)
-        rets: list[OutPortV] = []
-        remaining_args = node.args
-        for elem in self._unpack_tuple(func):
-=======
         call = self.builder.add_op(ops.CallIndirect(func_ty.to_hugr()), func, *args)
-        return self._pack_returns(list(call), func_ty.output)
+        # TODO: Replace below with `list(call[:num_returns])` once
+        #  https://github.com/CQCL/hugr/issues/1454 is fixed.
+        regular_returns = [call[i] for i in range(num_returns)]
+        inout_returns = call[num_returns:]
+        self._update_inout_ports(node.args, inout_returns, func_ty)
+        return self._pack_returns(regular_returns, func_ty.output)
 
     def visit_TensorCall(self, node: TensorCall) -> Wire:
         functions: Wire = self.visit(node.func)
         function_types = get_type(node.func)
-
-        args = [self.visit(arg) for arg in node.args]
         assert isinstance(function_types, TupleType)
 
         rets: list[Wire] = []
-        remaining_args = args
+        remaining_args = node.args
         for func, func_ty in zip(
             self._unpack_tuple(functions, function_types.element_types),
             function_types.element_types,
             strict=True,
         ):
->>>>>>> 536abf9f
             outs, remaining_args = self._compile_tensor_with_leftovers(
                 func, func_ty, remaining_args
             )
             rets.extend(outs)
-<<<<<<< HEAD
-        assert remaining_args == []
-        return self._pack_returns(rets, node.tensor_ty.output)
-
-    def _compile_tensor_with_leftovers(
-        self, func: OutPortV, args: list[ast.expr]
-    ) -> tuple[
-        list[OutPortV],  # Compiled outputs
-        list[ast.expr],
-    ]:  # Leftover args
-        if isinstance(func.ty, TupleType):
-=======
         assert (
             remaining_args == []
         ), "Not all function arguments were consumed after a tensor call"
-
-        return self._pack_returns(rets, node.out_tys)
+        return self._pack_returns(rets, node.tensor_ty.output)
 
     def _compile_tensor_with_leftovers(
-        self, func: Wire, func_ty: Type, args: list[Wire]
+        self, func: Wire, func_ty: Type, args: list[ast.expr]
     ) -> tuple[
         list[Wire],  # Compiled outputs
-        list[Wire],  # Leftover args
+        list[ast.expr],  # Leftover args
     ]:
         """Compiles a function call, consuming as many arguments as needed, and
         returning the unused ones.
         """
         if isinstance(func_ty, TupleType):
->>>>>>> 536abf9f
             remaining_args = args
             all_outs = []
             for elem, ty in zip(
@@ -323,28 +293,20 @@
                 all_outs.extend(outs)
             return all_outs, remaining_args
 
-<<<<<<< HEAD
-        elif isinstance(func.ty, FunctionType):
-            input_len = len(func.ty.inputs)
-            ports = [self.visit(arg) for arg in args[:input_len]]
-            call = self.graph.add_indirect_call(func, ports)
-            rets = list(call.out_ports)
-            self._update_inout_ports(
-                args[:input_len], add_inout_return_ports(call, func.ty), func.ty
-            )
-            return rets, args[input_len:]
-
-=======
         elif isinstance(func_ty, FunctionType):
             input_len = len(func_ty.inputs)
+            num_returns = len(type_to_row(func_ty.output))
             consumed_args, other_args = args[0:input_len], args[input_len:]
-
+            consumed_wires = [self.visit(arg) for arg in consumed_args]
             call = self.builder.add_op(
-                ops.CallIndirect(func_ty.to_hugr()), func, *consumed_args
+                ops.CallIndirect(func_ty.to_hugr()), func, *consumed_wires
             )
-
-            return list(call), other_args
->>>>>>> 536abf9f
+            # TODO: Replace below with `list(call[:num_returns])` once
+            #  https://github.com/CQCL/hugr/issues/1454 is fixed.
+            regular_returns = [call[i] for i in range(num_returns)]
+            inout_returns = call[num_returns:]
+            self._update_inout_ports(consumed_args, inout_returns, func_ty)
+            return regular_returns, other_args
         else:
             raise InternalGuppyError("Tensor element wasn't function or tuple")
 
@@ -521,18 +483,6 @@
     return expr.elts if isinstance(expr, ast.Tuple) else [expr]
 
 
-def add_inout_return_ports(call: VNode, func_ty: FunctionType) -> Iterator[OutPortV]:
-    """Appends additional output ports to `Call` corresponding to @inout outputs.
-
-    Returns an iterator of the added ports.
-    """
-    return (
-        call.add_out_port(inp.ty)
-        for inp in func_ty.inputs
-        if InputFlags.Inout in inp.flags
-    )
-
-
 def instantiation_needs_unpacking(func_ty: FunctionType, inst: Inst) -> bool:
     """Checks if instantiating a polymorphic makes it return a row."""
     if isinstance(func_ty.output, BoundTypeVar):
