--- conflicted
+++ resolved
@@ -58,17 +58,6 @@
             return defn.compile_outer(self.module)
         return defn
 
-<<<<<<< HEAD
-    def get_instance_func(
-        self, ty: Type | TypeDef, name: str
-    ) -> CompiledCallableDef | None:
-        checked_func = self.checked_globals.get_instance_func(ty, name)
-        if checked_func is None:
-            return None
-        compiled_func = self[checked_func.id]
-        assert isinstance(compiled_func, CompiledCallableDef)
-        return compiled_func
-=======
     def compile(self, defn: CheckedDef) -> None:
         """Compiles the given definition and all of its dependencies into the current
         Hugr."""
@@ -81,7 +70,16 @@
             next_id = self.worklist.pop()
             next_def = self.build_compiled_def(next_id)
             next_def.compile_inner(self)
->>>>>>> 90d465d8
+
+    def get_instance_func(
+        self, ty: Type | TypeDef, name: str
+    ) -> CompiledCallableDef | None:
+        checked_func = self.checked_globals.get_instance_func(ty, name)
+        if checked_func is None:
+            return None
+        compiled_func = self[checked_func.id]
+        assert isinstance(compiled_func, CompiledCallableDef)
+        return compiled_func
 
 
 @dataclass
