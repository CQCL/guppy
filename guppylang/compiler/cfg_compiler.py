import functools
from typing import TYPE_CHECKING

<<<<<<< HEAD
from guppylang.checker.cfg_checker import CheckedBB, CheckedCFG, Signature, VarRow
from guppylang.checker.core import Variable
from guppylang.compiler.core import CompiledGlobals, DFContainer, return_var
=======
from guppylang.checker.cfg_checker import CheckedBB, CheckedCFG, Row, Signature
from guppylang.checker.core import Place, Variable
from guppylang.compiler.core import (
    CompiledGlobals,
    DFContainer,
    is_return_var,
    return_var,
)
>>>>>>> b009465d
from guppylang.compiler.expr_compiler import ExprCompiler
from guppylang.compiler.stmt_compiler import StmtCompiler
from guppylang.hugr_builder.hugr import CFNode, Hugr, Node, OutPortV
from guppylang.tys.builtin import is_bool_type
from guppylang.tys.ty import SumType, row_to_type, type_to_row

if TYPE_CHECKING:
    from collections.abc import Sequence


def compile_cfg(
    cfg: CheckedCFG[Place], graph: Hugr, parent: Node, globals: CompiledGlobals
) -> None:
    """Compiles a CFG to Hugr."""
    insert_return_vars(cfg)

    blocks: dict[CheckedBB[Place], CFNode] = {}
    for bb in cfg.bbs:
        blocks[bb] = compile_bb(bb, graph, parent, bb == cfg.entry_bb, globals)
    for bb in cfg.bbs:
        for succ in bb.successors:
            graph.add_edge(blocks[bb].add_out_port(), blocks[succ].in_port(None))


def compile_bb(
    bb: CheckedBB[Place],
    graph: Hugr,
    parent: Node,
    is_entry: bool,
    globals: CompiledGlobals,
) -> CFNode:
    """Compiles a single basic block to Hugr."""
    inputs = bb.sig.input_row if is_entry or bb.is_exit else sort_vars(bb.sig.input_row)

    # The exit BB is completely empty
    if len(bb.successors) == 0:
        assert len(bb.statements) == 0
        return graph.add_exit([v.ty for v in inputs], parent)

    # Otherwise, we use a regular `Block` node
    block = graph.add_block(parent)

    # Add input node and compile the statements
    inp = graph.add_input(output_tys=[v.ty for v in inputs], parent=block)
    dfg = DFContainer(graph, block)
    for i, v in enumerate(inputs):
        dfg[v] = inp.out_port(i)
    dfg = StmtCompiler(graph, globals).compile_stmts(bb.statements, dfg)

    # If we branch, we also have to compile the branch predicate
    if len(bb.successors) > 1:
        assert bb.branch_pred is not None
        branch_port = ExprCompiler(graph, globals).compile(bb.branch_pred, dfg)
    else:
        # Even if we don't branch, we still have to add a `Sum(())` predicates
        branch_port = graph.add_tag(
            variants=[[]], tag=0, inputs=[], parent=block
        ).out_port(0)

    # Finally, we have to add the block output.
    outputs: Sequence[Place]
    if len(bb.successors) == 1:
        # The easy case is if we don't branch: We just output all variables that are
        # specified by the signature
        [outputs] = bb.sig.output_rows
    else:
<<<<<<< HEAD
        # CFG building ensures that branching BBs don't branch to the exit (exit jumps
        # must always be unconditional)
        assert not any(succ.is_exit for succ in bb.successors)

        # If we branch and the branches use the same variables, then we can use a
=======
        # If we branch and the branches use the same places, then we can use a
>>>>>>> b009465d
        # regular output
        first, *rest = bb.sig.output_rows
        if all({p.id for p in first} == {p.id for p in r} for r in rest):
            outputs = first
        else:
            # Otherwise, we have to output a TupleSum: We put all non-linear variables
            # into the branch TupleSum and all linear variables in the normal output
            # (since they are shared between all successors). This is in line with the
            # ordering on variables which puts linear variables at the end.
            # We don't need to worry about the order of return vars since this isn't
            # a branch to an exit (see assert above).
            branch_port = choose_vars_for_tuple_sum(
                graph=graph,
                unit_sum=branch_port,
                output_vars=[
<<<<<<< HEAD
                    [v for v in sort_vars(row) if not v.ty.linear]
=======
                    [
                        v
                        for v in sort_vars(row)
                        if not v.ty.linear or is_return_var(str(v))
                    ]
>>>>>>> b009465d
                    for row in bb.sig.output_rows
                ],
                dfg=dfg,
            )
<<<<<<< HEAD
            outputs = [v for v in first if v.ty.linear]
=======
            outputs = [v for v in first if v.ty.linear and not is_return_var(str(v))]
>>>>>>> b009465d

    # If this is *not* a jump to the exit BB, we need to sort the outputs to make the
    # signature consistent with what the next BB expects
    if not any(succ.is_exit for succ in bb.successors):
        outputs = sort_vars(outputs)
    else:
        # Exit variables are not allowed to be sorted since their order corresponds to
        # the function outputs
        assert len(bb.successors) == 1, "Exit jumps are always unconditional"

    graph.add_output(inputs=[branch_port] + [dfg[v] for v in outputs], parent=block)
    return block


def insert_return_vars(cfg: CheckedCFG[Place]) -> None:
    """Patches a CFG by annotating dummy return variables in the BB signatures.

    The statement compiler turns `return` statements into assignments of dummy variables
    `%ret0`, `%ret1`, etc. We update the exit BB signature to make sure they are
    correctly outputted.
    """
    return_vars = [
        Variable(return_var(i), ty, None)
        for i, ty in enumerate(type_to_row(cfg.output_ty))
    ]
    # Prepend return variables to the exit signature
    cfg.exit_bb.sig = Signature(
        [*return_vars, *cfg.exit_bb.sig.input_row], cfg.exit_bb.sig.output_rows
    )
    # Also patch the predecessors
    for pred in cfg.exit_bb.predecessors:
        # The exit BB will be the only successor
        assert len(pred.sig.output_rows) == 1
        [out_row] = pred.sig.output_rows
        pred.sig = Signature(pred.sig.input_row, [[*return_vars, *out_row]])


def choose_vars_for_tuple_sum(
    graph: Hugr, unit_sum: OutPortV, output_vars: list[Row[Place]], dfg: DFContainer
) -> OutPortV:
    """Selects an output based on a TupleSum.

    Given `unit_sum: Sum(*(), *(), ...)` and output variable rows `#s1, #s2, ...`,
    constructs a TupleSum value of type `Sum(#s1, #s2, ...)`.
    """
    assert isinstance(unit_sum.ty, SumType) or is_bool_type(unit_sum.ty)
    assert len(output_vars) == (
        len(unit_sum.ty.element_types) if isinstance(unit_sum.ty, SumType) else 2
    )
    assert all(not v.ty.linear for var_row in output_vars for v in var_row)
    conditional = graph.add_conditional(cond_input=unit_sum, inputs=[], parent=dfg.node)
    tys = [[v.ty for v in var_row] for var_row in output_vars]
    for i, var_row in enumerate(output_vars):
        case = graph.add_case(conditional)
        graph.add_input(output_tys=[], parent=case)
        inputs = [dfg[v] for v in var_row]
        tag = graph.add_tag(variants=tys, tag=i, inputs=inputs, parent=case).out_port(0)
        graph.add_output(inputs=[tag], parent=case)
    return conditional.add_out_port(SumType([row_to_type(row) for row in tys]))


def compare_var(p1: Place, p2: Place) -> int:
    """Defines a `<` order on variables.

    We use this to determine in which order variables are outputted from basic blocks.
    We need to output linear variables at the end, so we do a lexicographic ordering of
    linearity and name.
    """
<<<<<<< HEAD
    return -1 if (x.ty.linear, x.name) < (y.ty.linear, y.name) else 1
=======
    x, y = str(p1), str(p2)
    if is_return_var(x) and is_return_var(y):
        return -1 if x < y else 1
    return -1 if (p1.ty.linear, x) < (p2.ty.linear, y) else 1
>>>>>>> b009465d


def sort_vars(row: Row[Place]) -> list[Place]:
    """Sorts a row of variables.

    This determines the order in which they are outputted from a BB.
    """
    return sorted(row, key=functools.cmp_to_key(compare_var))<|MERGE_RESOLUTION|>--- conflicted
+++ resolved
@@ -1,20 +1,9 @@
 import functools
 from typing import TYPE_CHECKING
 
-<<<<<<< HEAD
-from guppylang.checker.cfg_checker import CheckedBB, CheckedCFG, Signature, VarRow
-from guppylang.checker.core import Variable
-from guppylang.compiler.core import CompiledGlobals, DFContainer, return_var
-=======
 from guppylang.checker.cfg_checker import CheckedBB, CheckedCFG, Row, Signature
 from guppylang.checker.core import Place, Variable
-from guppylang.compiler.core import (
-    CompiledGlobals,
-    DFContainer,
-    is_return_var,
-    return_var,
-)
->>>>>>> b009465d
+from guppylang.compiler.core import CompiledGlobals, DFContainer, return_var
 from guppylang.compiler.expr_compiler import ExprCompiler
 from guppylang.compiler.stmt_compiler import StmtCompiler
 from guppylang.hugr_builder.hugr import CFNode, Hugr, Node, OutPortV
@@ -81,15 +70,11 @@
         # specified by the signature
         [outputs] = bb.sig.output_rows
     else:
-<<<<<<< HEAD
         # CFG building ensures that branching BBs don't branch to the exit (exit jumps
         # must always be unconditional)
         assert not any(succ.is_exit for succ in bb.successors)
 
-        # If we branch and the branches use the same variables, then we can use a
-=======
         # If we branch and the branches use the same places, then we can use a
->>>>>>> b009465d
         # regular output
         first, *rest = bb.sig.output_rows
         if all({p.id for p in first} == {p.id for p in r} for r in rest):
@@ -105,24 +90,12 @@
                 graph=graph,
                 unit_sum=branch_port,
                 output_vars=[
-<<<<<<< HEAD
                     [v for v in sort_vars(row) if not v.ty.linear]
-=======
-                    [
-                        v
-                        for v in sort_vars(row)
-                        if not v.ty.linear or is_return_var(str(v))
-                    ]
->>>>>>> b009465d
                     for row in bb.sig.output_rows
                 ],
                 dfg=dfg,
             )
-<<<<<<< HEAD
             outputs = [v for v in first if v.ty.linear]
-=======
-            outputs = [v for v in first if v.ty.linear and not is_return_var(str(v))]
->>>>>>> b009465d
 
     # If this is *not* a jump to the exit BB, we need to sort the outputs to make the
     # signature consistent with what the next BB expects
@@ -191,14 +164,7 @@
     We need to output linear variables at the end, so we do a lexicographic ordering of
     linearity and name.
     """
-<<<<<<< HEAD
-    return -1 if (x.ty.linear, x.name) < (y.ty.linear, y.name) else 1
-=======
-    x, y = str(p1), str(p2)
-    if is_return_var(x) and is_return_var(y):
-        return -1 if x < y else 1
-    return -1 if (p1.ty.linear, x) < (p2.ty.linear, y) else 1
->>>>>>> b009465d
+    return -1 if (p1.ty.linear, str(p1)) < (p2.ty.linear, str(p2)) else 1
 
 
 def sort_vars(row: Row[Place]) -> list[Place]:
