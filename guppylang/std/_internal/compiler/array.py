"""Compilers building array functions on top of hugr standard operations."""

from __future__ import annotations

<<<<<<< HEAD
from typing import TYPE_CHECKING, TypeVar

import hugr.std
=======
>>>>>>> d1ade941
from hugr import Wire, ops
from hugr import tys as ht
from hugr.std.collections.array import EXTENSION

from guppylang.definition.custom import CustomCallCompiler
from guppylang.definition.value import CallReturnWires
from guppylang.error import InternalGuppyError
from guppylang.std._internal.compiler.arithmetic import convert_itousize
from guppylang.std._internal.compiler.prelude import (
    build_expect_none,
    build_unwrap,
    build_unwrap_left,
    build_unwrap_right,
)
from guppylang.tys.arg import ConstArg, TypeArg

if TYPE_CHECKING:
    from hugr.build.dfg import DfBase


# ------------------------------------------------------
# --------------- std.array operations -----------------
# ------------------------------------------------------


def _instantiate_array_op(
    name: str,
    elem_ty: ht.Type,
    length: ht.TypeArg,
    inp: list[ht.Type],
    out: list[ht.Type],
) -> ops.ExtOp:
    return EXTENSION.get_op(name).instantiate(
        [length, ht.TypeTypeArg(elem_ty)], ht.FunctionType(inp, out)
    )


def array_type(elem_ty: ht.Type, length: ht.TypeArg) -> ht.ExtType:
    """Returns the hugr type of a fixed length array."""
    elem_arg = ht.TypeTypeArg(elem_ty)
    return EXTENSION.types["array"].instantiate([length, elem_arg])


def array_new(elem_ty: ht.Type, length: int) -> ops.ExtOp:
    """Returns an operation that creates a new fixed length array."""
    length_arg = ht.BoundedNatArg(length)
    arr_ty = array_type(elem_ty, length_arg)
    return _instantiate_array_op(
        "new_array", elem_ty, length_arg, [elem_ty] * length, [arr_ty]
    )


def array_get(elem_ty: ht.Type, length: ht.TypeArg) -> ops.ExtOp:
    """Returns an array `get` operation."""
    assert elem_ty.type_bound() == ht.TypeBound.Copyable
    arr_ty = array_type(elem_ty, length)
    return _instantiate_array_op(
        "get", elem_ty, length, [arr_ty, ht.USize()], [ht.Option(elem_ty)]
    )


def array_set(elem_ty: ht.Type, length: ht.TypeArg) -> ops.ExtOp:
    """Returns an array `set` operation."""
    arr_ty = array_type(elem_ty, length)
    return _instantiate_array_op(
        "set",
        elem_ty,
        length,
        [arr_ty, ht.USize(), elem_ty],
        [ht.Either([elem_ty, arr_ty], [elem_ty, arr_ty])],
    )


def array_pop(elem_ty: ht.Type, length: int, from_left: bool) -> ops.ExtOp:
    """Returns an operation that pops an element from the left of an array."""
    assert length > 0
    length_arg = ht.BoundedNatArg(length)
    arr_ty = array_type(elem_ty, length_arg)
    popped_arr_ty = array_type(elem_ty, ht.BoundedNatArg(length - 1))
    op = "pop_left" if from_left else "pop_right"
    return _instantiate_array_op(
        op, elem_ty, length_arg, [arr_ty], [ht.Option(elem_ty, popped_arr_ty)]
    )


def array_discard_empty(elem_ty: ht.Type) -> ops.ExtOp:
    """Returns an operation that discards an array of length zero."""
    arr_ty = array_type(elem_ty, ht.BoundedNatArg(0))
<<<<<<< HEAD
    return hugr.std.PRELUDE.get_op("discard_empty").instantiate(
=======
    return EXTENSION.get_op("discard_empty").instantiate(
>>>>>>> d1ade941
        [ht.TypeTypeArg(elem_ty)], ht.FunctionType([arr_ty], [])
    )


<<<<<<< HEAD
=======
def array_scan(
    elem_ty: ht.Type,
    length: ht.TypeArg,
    new_elem_ty: ht.Type,
    accumulators: list[ht.Type],
) -> ops.ExtOp:
    """Returns an operation that maps and folds a function across an array."""
    ty_args = [
        length,
        ht.TypeTypeArg(elem_ty),
        ht.TypeTypeArg(new_elem_ty),
        ht.SequenceArg([ht.TypeTypeArg(acc) for acc in accumulators]),
        ht.ExtensionsArg([]),
    ]
    ins = [
        array_type(elem_ty, length),
        ht.FunctionType([elem_ty, *accumulators], [new_elem_ty, *accumulators]),
        *accumulators,
    ]
    outs = [array_type(new_elem_ty, length), *accumulators]
    return EXTENSION.get_op("scan").instantiate(ty_args, ht.FunctionType(ins, outs))


>>>>>>> d1ade941
def array_map(elem_ty: ht.Type, length: ht.TypeArg, new_elem_ty: ht.Type) -> ops.ExtOp:
    """Returns an operation that maps a function across an array."""
    return array_scan(elem_ty, length, new_elem_ty, accumulators=[])


def array_repeat(elem_ty: ht.Type, length: ht.TypeArg) -> ops.ExtOp:
    """Returns an array `repeat` operation."""
    return EXTENSION.get_op("repeat").instantiate(
        [length, ht.TypeTypeArg(elem_ty), ht.ExtensionsArg([])],
        ht.FunctionType(
            [ht.FunctionType([], [elem_ty])], [array_type(elem_ty, length)]
        ),
    )


# ------------------------------------------------------
# --------- Custom compilers for non-native ops --------
# ------------------------------------------------------


P = TypeVar("P", bound=ops.DfParentOp)


def unpack_array(builder: DfBase[P], array: Wire) -> list[Wire]:
    """ """
    # TODO: This should be an op
    array_ty = builder.hugr.port_type(array.out_port())
    assert isinstance(array_ty, ht.ExtType)
    err = "Internal error: array unpacking failed"
    match array_ty.args:
        case [ht.BoundedNatArg(length), ht.TypeTypeArg(elem_ty)]:
            elems = []
            for i in range(length):
                res = builder.add_op(
                    array_pop(elem_ty, length - i, from_left=True), array
                )
                elem, array = build_unwrap(builder, res, err)
                elems.append(elem)
            builder.add_op(array_discard_empty(elem_ty), array)
            return elems
        case _:
            raise InternalGuppyError("Invalid array type args")


class ArrayCompiler(CustomCallCompiler):
    """Base class for custom array op compilers."""

    @property
    def elem_ty(self) -> ht.Type:
        """The element type for the array op that is being compiled."""
        match self.type_args:
            case [TypeArg(ty=elem_ty), _]:
                return elem_ty.to_hugr()
            case _:
                raise InternalGuppyError("Invalid array type args")

    @property
    def length(self) -> ht.TypeArg:
        """The length for the array op that is being compiled."""
        match self.type_args:
            case [_, ConstArg(const)]:  # Const includes both literals and variables
                return const.to_arg().to_hugr()
            case _:
                raise InternalGuppyError("Invalid array type args")


class NewArrayCompiler(ArrayCompiler):
    """Compiler for the `array.__new__` function."""

    def build_classical_array(self, elems: list[Wire]) -> Wire:
        """Lowers a call to `array.__new__` for classical arrays."""
        # See https://github.com/CQCL/guppylang/issues/629
        return self.build_linear_array(elems)

    def build_linear_array(self, elems: list[Wire]) -> Wire:
        """Lowers a call to `array.__new__` for linear arrays."""
        elem_opts = [
            self.builder.add_op(ops.Some(self.elem_ty), elem) for elem in elems
        ]
        return self.builder.add_op(
            array_new(ht.Option(self.elem_ty), len(elems)), *elem_opts
        )

    def compile(self, args: list[Wire]) -> list[Wire]:
        if self.elem_ty.type_bound() == ht.TypeBound.Any:
            return [self.build_linear_array(args)]
        else:
            return [self.build_classical_array(args)]


class ArrayGetitemCompiler(ArrayCompiler):
    """Compiler for the `array.__getitem__` function."""

    def build_classical_getitem(self, array: Wire, idx: Wire) -> CallReturnWires:
        """Lowers a call to `array.__getitem__` for classical arrays."""
        # See https://github.com/CQCL/guppylang/issues/629
        elem_opt_ty = ht.Option(self.elem_ty)
        idx = self.builder.add_op(convert_itousize(), idx)
        result = self.builder.add_op(array_get(elem_opt_ty, self.length), array, idx)
        elem_opt = build_unwrap(self.builder, result, "Array index out of bounds")
        elem = build_unwrap(self.builder, elem_opt, "array.__getitem__: Internal error")
        return CallReturnWires(regular_returns=[elem], inout_returns=[array])

    def build_linear_getitem(self, array: Wire, idx: Wire) -> CallReturnWires:
        """Lowers a call to `array.__getitem__` for linear arrays."""
        # Swap out the element at the given index with `None`. The `to_hugr`
        # implementation of the array type ensures that linear element types are turned
        # into optionals.
        elem_opt_ty = ht.Option(self.elem_ty)
        none = self.builder.add_op(ops.Tag(0, elem_opt_ty))
        idx = self.builder.add_op(convert_itousize(), idx)
        result = self.builder.add_op(
            array_set(elem_opt_ty, self.length), array, idx, none
        )
        elem_opt, array = build_unwrap_right(
            self.builder, result, "Array index out of bounds"
        )
        elem = build_unwrap(
            self.builder, elem_opt, "Linear array element has already been used"
        )
        return CallReturnWires(regular_returns=[elem], inout_returns=[array])

    def compile_with_inouts(self, args: list[Wire]) -> CallReturnWires:
        [array, idx] = args
        if self.elem_ty.type_bound() == ht.TypeBound.Any:
            return self.build_linear_getitem(array, idx)
        else:
            return self.build_classical_getitem(array, idx)

    def compile(self, args: list[Wire]) -> list[Wire]:
        raise InternalGuppyError("Call compile_with_inouts instead")


class ArraySetitemCompiler(ArrayCompiler):
    """Compiler for the `array.__setitem__` function."""

    def build_classical_setitem(
        self, array: Wire, idx: Wire, elem: Wire
    ) -> CallReturnWires:
        """Lowers a call to `array.__setitem__` for classical arrays."""
        # See https://github.com/CQCL/guppylang/issues/629
        elem_opt_ty = ht.Option(self.elem_ty)
        idx = self.builder.add_op(convert_itousize(), idx)
        elem_opt = self.builder.add_op(ops.Some(self.elem_ty), elem)
        result = self.builder.add_op(
            array_set(elem_opt_ty, self.length), array, idx, elem_opt
        )
        # Unwrap the result, but we don't have to hold onto the returned old value
        _, array = build_unwrap_right(self.builder, result, "Array index out of bounds")
        return CallReturnWires(regular_returns=[], inout_returns=[array])

    def build_linear_setitem(
        self, array: Wire, idx: Wire, elem: Wire
    ) -> CallReturnWires:
        """Lowers a call to `array.__setitem__` for linear arrays."""
        # Embed the element into an optional
        elem_opt_ty = ht.Option(self.elem_ty)
        elem = self.builder.add_op(ops.Some(self.elem_ty), elem)
        idx = self.builder.add_op(convert_itousize(), idx)
        result = self.builder.add_op(
            array_set(elem_opt_ty, self.length), array, idx, elem
        )
        old_elem_opt, array = build_unwrap_right(
            self.builder, result, "Array index out of bounds"
        )
        # Check that the old element was `None`
        build_unwrap_left(
            self.builder, old_elem_opt, "Linear array element has not been used"
        )
        return CallReturnWires(regular_returns=[], inout_returns=[array])

    def compile_with_inouts(self, args: list[Wire]) -> CallReturnWires:
        [array, idx, elem] = args
        if self.elem_ty.type_bound() == ht.TypeBound.Any:
            return self.build_linear_setitem(array, idx, elem)
        else:
            return self.build_classical_setitem(array, idx, elem)

    def compile(self, args: list[Wire]) -> list[Wire]:
        raise InternalGuppyError("Call compile_with_inouts instead")


class ArrayIterEndCompiler(ArrayCompiler):
    """Compiler for the `ArrayIter.__end__` method."""

    def compile(self, args: list[Wire]) -> list[Wire]:
        # For linear array iterators, map the array of optional elements to an
        # `array[None, n]` that we can discard.
        if self.elem_ty.type_bound() == ht.TypeBound.Any:
            elem_opt_ty = ht.Option(self.elem_ty)
            none_ty = ht.UnitSum(1)
            # Define `unwrap_none` function. If any of the elements are not `None`,
            # then the users must have called `__end__` prematurely and we panic.
            func = self.builder.define_function("unwrap_none", [elem_opt_ty], [none_ty])
            err_msg = "Linear array element has not been used in iterator"
            build_expect_none(func, func.inputs()[0], err_msg)
            func.set_outputs(func.add_op(ops.Tag(0, none_ty)))
            func = self.builder.load_function(func)
            # Map it over the array so that the resulting array is no longer linear and
            # can be discarded
            [array_iter] = args
            array, _ = self.builder.add_op(ops.UnpackTuple(), array_iter)
            self.builder.add_op(
                array_map(elem_opt_ty, self.length, none_ty), array, func
            )
        return []<|MERGE_RESOLUTION|>--- conflicted
+++ resolved
@@ -2,12 +2,8 @@
 
 from __future__ import annotations
 
-<<<<<<< HEAD
 from typing import TYPE_CHECKING, TypeVar
 
-import hugr.std
-=======
->>>>>>> d1ade941
 from hugr import Wire, ops
 from hugr import tys as ht
 from hugr.std.collections.array import EXTENSION
@@ -96,17 +92,11 @@
 def array_discard_empty(elem_ty: ht.Type) -> ops.ExtOp:
     """Returns an operation that discards an array of length zero."""
     arr_ty = array_type(elem_ty, ht.BoundedNatArg(0))
-<<<<<<< HEAD
-    return hugr.std.PRELUDE.get_op("discard_empty").instantiate(
-=======
     return EXTENSION.get_op("discard_empty").instantiate(
->>>>>>> d1ade941
         [ht.TypeTypeArg(elem_ty)], ht.FunctionType([arr_ty], [])
     )
 
 
-<<<<<<< HEAD
-=======
 def array_scan(
     elem_ty: ht.Type,
     length: ht.TypeArg,
@@ -130,7 +120,6 @@
     return EXTENSION.get_op("scan").instantiate(ty_args, ht.FunctionType(ins, outs))
 
 
->>>>>>> d1ade941
 def array_map(elem_ty: ht.Type, length: ht.TypeArg, new_elem_ty: ht.Type) -> ops.ExtOp:
     """Returns an operation that maps a function across an array."""
     return array_scan(elem_ty, length, new_elem_ty, accumulators=[])
