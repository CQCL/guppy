"""Compilers building array functions on top of hugr standard operations."""

from __future__ import annotations

import hugr.std
from hugr import Wire, ops
from hugr import tys as ht

from guppylang.compiler.hugr_extension import UnsupportedOp
from guppylang.definition.custom import CustomCallCompiler
from guppylang.definition.value import CallReturnWires
from guppylang.error import InternalGuppyError
from guppylang.std._internal.compiler.arithmetic import convert_itousize
from guppylang.std._internal.compiler.prelude import (
    build_expect_none,
    build_unwrap,
    build_unwrap_left,
    build_unwrap_right,
)
from guppylang.tys.arg import ConstArg, TypeArg

# ------------------------------------------------------
# --------------- std.array operations -----------------
# ------------------------------------------------------


def _instantiate_array_op(
    name: str,
    elem_ty: ht.Type,
    length: ht.TypeArg,
    inp: list[ht.Type],
    out: list[ht.Type],
) -> ops.ExtOp:
    return hugr.std.PRELUDE.get_op(name).instantiate(
        [length, ht.TypeTypeArg(elem_ty)], ht.FunctionType(inp, out)
    )


def array_type(elem_ty: ht.Type, length: ht.TypeArg) -> ht.ExtType:
    """Returns the hugr type of a fixed length array."""
    elem_arg = ht.TypeTypeArg(elem_ty)
    return hugr.std.PRELUDE.types["array"].instantiate([length, elem_arg])


def array_new(elem_ty: ht.Type, length: int) -> ops.ExtOp:
    """Returns an operation that creates a new fixed length array."""
    length_arg = ht.BoundedNatArg(length)
    arr_ty = array_type(elem_ty, length_arg)
    return _instantiate_array_op(
        "new_array", elem_ty, length_arg, [elem_ty] * length, [arr_ty]
    )


def array_get(elem_ty: ht.Type, length: ht.TypeArg) -> ops.ExtOp:
    """Returns an array `get` operation."""
    assert elem_ty.type_bound() == ht.TypeBound.Copyable
    arr_ty = array_type(elem_ty, length)
    return _instantiate_array_op(
        "get", elem_ty, length, [arr_ty, ht.USize()], [ht.Option(elem_ty)]
    )


def array_set(elem_ty: ht.Type, length: ht.TypeArg) -> ops.ExtOp:
    """Returns an array `set` operation."""
    arr_ty = array_type(elem_ty, length)
    return _instantiate_array_op(
        "set",
        elem_ty,
        length,
        [arr_ty, ht.USize(), elem_ty],
        [ht.Either([elem_ty, arr_ty], [elem_ty, arr_ty])],
    )


<<<<<<< HEAD
def array_repeat(elem_ty: ht.Type, length: int) -> ops.ExtOp:
    """Returns an array `repeat` operation."""
    # TODO
    return UnsupportedOp(
        op_name="array.repeat",
        inputs=[ht.FunctionType([], [elem_ty])],
        outputs=[array_type(elem_ty, length)],
=======
def array_map(elem_ty: ht.Type, length: ht.TypeArg, new_elem_ty: ht.Type) -> ops.ExtOp:
    """Returns an operation that maps a function across an array."""
    # TODO
    return UnsupportedOp(
        op_name="array_map",
        inputs=[array_type(elem_ty, length), ht.FunctionType([elem_ty], [new_elem_ty])],
        outputs=[array_type(new_elem_ty, length)],
>>>>>>> 07b98712
    ).ext_op


# ------------------------------------------------------
# --------- Custom compilers for non-native ops --------
# ------------------------------------------------------


class ArrayCompiler(CustomCallCompiler):
    """Base class for custom array op compilers."""

    @property
    def elem_ty(self) -> ht.Type:
        """The element type for the array op that is being compiled."""
        match self.type_args:
            case [TypeArg(ty=elem_ty), _]:
                return elem_ty.to_hugr()
            case _:
                raise InternalGuppyError("Invalid array type args")

    @property
    def length(self) -> ht.TypeArg:
        """The length for the array op that is being compiled."""
        match self.type_args:
            case [_, ConstArg(const)]:  # Const includes both literals and variables
                return const.to_arg().to_hugr()
            case _:
                raise InternalGuppyError("Invalid array type args")


class NewArrayCompiler(ArrayCompiler):
    """Compiler for the `array.__new__` function."""

    def build_classical_array(self, elems: list[Wire]) -> Wire:
        """Lowers a call to `array.__new__` for classical arrays."""
        # See https://github.com/CQCL/guppylang/issues/629
        return self.build_linear_array(elems)

    def build_linear_array(self, elems: list[Wire]) -> Wire:
        """Lowers a call to `array.__new__` for linear arrays."""
        elem_opt_ty = ht.Option(self.elem_ty)
        elem_opts = [
            self.builder.add_op(ops.Tag(1, elem_opt_ty), elem) for elem in elems
        ]
        return self.builder.add_op(array_new(elem_opt_ty, len(elems)), *elem_opts)

    def compile(self, args: list[Wire]) -> list[Wire]:
        if self.elem_ty.type_bound() == ht.TypeBound.Any:
            return [self.build_linear_array(args)]
        else:
            return [self.build_classical_array(args)]


class ArrayGetitemCompiler(ArrayCompiler):
    """Compiler for the `array.__getitem__` function."""

    def build_classical_getitem(self, array: Wire, idx: Wire) -> CallReturnWires:
        """Lowers a call to `array.__getitem__` for classical arrays."""
        # See https://github.com/CQCL/guppylang/issues/629
        elem_opt_ty = ht.Option(self.elem_ty)
        idx = self.builder.add_op(convert_itousize(), idx)
        result = self.builder.add_op(array_get(elem_opt_ty, self.length), array, idx)
        elem_opt = build_unwrap(self.builder, result, "Array index out of bounds")
        elem = build_unwrap(self.builder, elem_opt, "array.__getitem__: Internal error")
        return CallReturnWires(regular_returns=[elem], inout_returns=[array])

    def build_linear_getitem(self, array: Wire, idx: Wire) -> CallReturnWires:
        """Lowers a call to `array.__getitem__` for linear arrays."""
        # Swap out the element at the given index with `None`. The `to_hugr`
        # implementation of the array type ensures that linear element types are turned
        # into optionals.
        elem_opt_ty = ht.Option(self.elem_ty)
        none = self.builder.add_op(ops.Tag(0, elem_opt_ty))
        idx = self.builder.add_op(convert_itousize(), idx)
        result = self.builder.add_op(
            array_set(elem_opt_ty, self.length), array, idx, none
        )
        elem_opt, array = build_unwrap_right(
            self.builder, result, "Array index out of bounds"
        )
        elem = build_unwrap(
            self.builder, elem_opt, "Linear array element has already been used"
        )
        return CallReturnWires(regular_returns=[elem], inout_returns=[array])

    def compile_with_inouts(self, args: list[Wire]) -> CallReturnWires:
        [array, idx] = args
        if self.elem_ty.type_bound() == ht.TypeBound.Any:
            return self.build_linear_getitem(array, idx)
        else:
            return self.build_classical_getitem(array, idx)

    def compile(self, args: list[Wire]) -> list[Wire]:
        raise InternalGuppyError("Call compile_with_inouts instead")


class ArraySetitemCompiler(ArrayCompiler):
    """Compiler for the `array.__setitem__` function."""

    def build_classical_setitem(
        self, array: Wire, idx: Wire, elem: Wire
    ) -> CallReturnWires:
        """Lowers a call to `array.__setitem__` for classical arrays."""
        # See https://github.com/CQCL/guppylang/issues/629
        elem_opt_ty = ht.Option(self.elem_ty)
        idx = self.builder.add_op(convert_itousize(), idx)
        elem_opt = self.builder.add_op(ops.Tag(1, elem_opt_ty), elem)
        result = self.builder.add_op(
            array_set(elem_opt_ty, self.length), array, idx, elem_opt
        )
        # Unwrap the result, but we don't have to hold onto the returned old value
        _, array = build_unwrap_right(self.builder, result, "Array index out of bounds")
        return CallReturnWires(regular_returns=[], inout_returns=[array])

    def build_linear_setitem(
        self, array: Wire, idx: Wire, elem: Wire
    ) -> CallReturnWires:
        """Lowers a call to `array.__setitem__` for linear arrays."""
        # Embed the element into an optional
        elem_opt_ty = ht.Option(self.elem_ty)
        elem = self.builder.add_op(ops.Tag(1, elem_opt_ty), elem)
        idx = self.builder.add_op(convert_itousize(), idx)
        result = self.builder.add_op(
            array_set(elem_opt_ty, self.length), array, idx, elem
        )
        old_elem_opt, array = build_unwrap_right(
            self.builder, result, "Array index out of bounds"
        )
        # Check that the old element was `None`
        build_unwrap_left(
            self.builder, old_elem_opt, "Linear array element has not been used"
        )
        return CallReturnWires(regular_returns=[], inout_returns=[array])

    def compile_with_inouts(self, args: list[Wire]) -> CallReturnWires:
        [array, idx, elem] = args
        if self.elem_ty.type_bound() == ht.TypeBound.Any:
            return self.build_linear_setitem(array, idx, elem)
        else:
            return self.build_classical_setitem(array, idx, elem)

    def compile(self, args: list[Wire]) -> list[Wire]:
        raise InternalGuppyError("Call compile_with_inouts instead")


class ArrayIterEndCompiler(ArrayCompiler):
    """Compiler for the `ArrayIter.__end__` method."""

    def compile(self, args: list[Wire]) -> list[Wire]:
        # For linear array iterators, map the array of optional elements to an
        # `array[None, n]` that we can discard.
        if self.elem_ty.type_bound() == ht.TypeBound.Any:
            elem_opt_ty = ht.Option(self.elem_ty)
            none_ty = ht.UnitSum(1)
            # Define `unwrap_none` function. If any of the elements are not `None`,
            # then the users must have called `__end__` prematurely and we panic.
            func = self.builder.define_function("unwrap_none", [elem_opt_ty], [none_ty])
            err_msg = "Linear array element has not been used in iterator"
            build_expect_none(func, func.inputs()[0], err_msg)
            func.set_outputs(func.add_op(ops.Tag(0, none_ty)))
            func = self.builder.load_function(func)
            # Map it over the array so that the resulting array is no longer linear and
            # can be discarded
            [array_iter] = args
            array, _ = self.builder.add_op(ops.UnpackTuple(), array_iter)
            self.builder.add_op(
                array_map(elem_opt_ty, self.length, none_ty), array, func
            )
        return []<|MERGE_RESOLUTION|>--- conflicted
+++ resolved
@@ -72,15 +72,6 @@
     )
 
 
-<<<<<<< HEAD
-def array_repeat(elem_ty: ht.Type, length: int) -> ops.ExtOp:
-    """Returns an array `repeat` operation."""
-    # TODO
-    return UnsupportedOp(
-        op_name="array.repeat",
-        inputs=[ht.FunctionType([], [elem_ty])],
-        outputs=[array_type(elem_ty, length)],
-=======
 def array_map(elem_ty: ht.Type, length: ht.TypeArg, new_elem_ty: ht.Type) -> ops.ExtOp:
     """Returns an operation that maps a function across an array."""
     # TODO
@@ -88,7 +79,16 @@
         op_name="array_map",
         inputs=[array_type(elem_ty, length), ht.FunctionType([elem_ty], [new_elem_ty])],
         outputs=[array_type(new_elem_ty, length)],
->>>>>>> 07b98712
+    ).ext_op
+
+
+def array_repeat(elem_ty: ht.Type, length: ht.TypeArg) -> ops.ExtOp:
+    """Returns an array `repeat` operation."""
+    # TODO
+    return UnsupportedOp(
+        op_name="array.repeat",
+        inputs=[ht.FunctionType([], [elem_ty])],
+        outputs=[array_type(elem_ty, length)],
     ).ext_op
 
 
