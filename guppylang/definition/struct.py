import ast
import inspect
import textwrap
from collections.abc import Sequence
from dataclasses import dataclass
from typing import Any

from guppylang.ast_util import AstNode, annotate_location
from guppylang.checker.core import Globals
from guppylang.definition.common import (
    CheckableDef,
    CompiledDef,
    DefId,
    Definition,
    ParsableDef,
)
from guppylang.definition.parameter import ParamDef
from guppylang.definition.ty import TypeDef
<<<<<<< HEAD
from guppylang.error import GuppyError, InternalGuppyError
=======
from guppylang.error import GuppyError
>>>>>>> 3771d301
from guppylang.tys.arg import Argument
from guppylang.tys.param import Parameter, check_all_args
from guppylang.tys.parsing import type_from_ast
from guppylang.tys.ty import StructType, Type


@dataclass(frozen=True)
class UncheckedStructField:
    """A single field on a struct whose type has not been checked yet."""

    name: str
    type_ast: ast.expr


@dataclass(frozen=True)
class StructField:
    """A single field on a struct."""

    name: str
    ty: Type


@dataclass(frozen=True)
class RawStructDef(TypeDef, ParsableDef):
    """A raw struct type definition that has not been parsed yet."""

    python_class: type

    def __getitem__(self, item: Any) -> "RawStructDef":
        """Dummy implementation to enable subscripting in the Python runtime.

        For example, if users write `MyStruct[int]` in a function signature, the
        interpreter will try to execute the expression which would fail if this function
        weren't implemented.
        """
        return self

    def parse(self, globals: Globals) -> "ParsedStructDef":
        """Parses the raw class object into an AST and checks that it is well-formed."""
        cls_def = parse_py_class(self.python_class)
        if cls_def.keywords:
            raise GuppyError("Unexpected keyword", cls_def.keywords[0])

        # The only base we allow is `Generic[...]` to specify generic parameters
        # TODO: This will become obsolete once we have Python 3.12 style generic classes
        params: list[Parameter]
        match cls_def.bases:
            case []:
                params = []
            case [base] if elems := try_parse_generic_base(base):
                params = params_from_ast(elems, globals)
            case bases:
                raise GuppyError("Struct inheritance is not supported", bases[0])

        fields: list[UncheckedStructField] = []
        used_field_names: set[str] = set()
<<<<<<< HEAD
        for node in cls_def.body:
            match node:
                # We allow `pass` statements to define empty structs
                case ast.Pass():
                    pass
                # Docstrings are also fine
                case ast.Expr(value=ast.Constant(value=v)) if isinstance(v, str):
                    pass
                # Ensure that all function definitions are Guppy functions
                case ast.FunctionDef(name=name):
                    v = getattr(self.python_class, name)
                    if not isinstance(v, Definition):
                        raise GuppyError(
                            "Add an `@guppy` decorator to this function to add it to "
=======
        for i, node in enumerate(cls_def.body):
            match i, node:
                # We allow `pass` statements to define empty structs
                case _, ast.Pass():
                    pass
                # Docstrings are also fine if they occur at the start
                case 0, ast.Expr(value=ast.Constant(value=v)) if isinstance(v, str):
                    pass
                # Ensure that all function definitions are Guppy functions
                case _, ast.FunctionDef(name=name):
                    v = getattr(self.python_class, name)
                    if not isinstance(v, Definition):
                        raise GuppyError(
                            "Add a `@guppy` decorator to this function to add it to "
>>>>>>> 3771d301
                            f"the struct `{self.name}`",
                            node,
                        )
                # Struct fields are declared via annotated assignments without value
<<<<<<< HEAD
                case ast.AnnAssign(target=ast.Name(id=field_name)) as node:
=======
                case _, ast.AnnAssign(target=ast.Name(id=field_name)) as node:
>>>>>>> 3771d301
                    if node.value:
                        raise GuppyError(
                            "Default struct values are not supported", node.value
                        )
                    if field_name in used_field_names:
                        raise GuppyError(
                            f"Struct `{self.name}` already contains a field named "
                            f"`{field_name}`",
                            node.target,
                        )
                    fields.append(UncheckedStructField(field_name, node.annotation))
                    used_field_names.add(field_name)
<<<<<<< HEAD
                case node:
=======
                case _, node:
>>>>>>> 3771d301
                    raise GuppyError("Unexpected statement in struct", node)

        return ParsedStructDef(self.id, self.name, cls_def, params, fields)

    def check_instantiate(
        self, args: Sequence[Argument], globals: "Globals", loc: AstNode | None = None
    ) -> Type:
        raise InternalGuppyError("Tried to instantiate raw struct definition")


@dataclass(frozen=True)
class ParsedStructDef(TypeDef, CheckableDef):
    """A struct definition whose fields have not been checked yet."""

    defined_at: ast.ClassDef
    params: Sequence[Parameter]
    fields: Sequence[UncheckedStructField]

    def check(self, globals: Globals) -> "CheckedStructDef":
        """Checks that all struct fields have valid types."""
        # Before checking the fields, make sure that this definition is not recursive,
        # otherwise the code below would not terminate.
        # TODO: This is not ideal (see todo in `check_instantiate`)
        check_not_recursive(self, globals)

        param_var_mapping = {p.name: p for p in self.params}
        fields = [
            StructField(f.name, type_from_ast(f.type_ast, globals, param_var_mapping))
            for f in self.fields
        ]
        return CheckedStructDef(
            self.id, self.name, self.defined_at, self.params, fields
        )

    def check_instantiate(
        self, args: Sequence[Argument], globals: "Globals", loc: AstNode | None = None
    ) -> Type:
        """Checks if the struct can be instantiated with the given arguments."""
        check_all_args(self.params, args, self.name, loc)
        # Obtain a checked version of this struct definition so we can construct a
        # `StructType` instance
        # TODO: This is quite bad: If we have a cyclic definition this will not
        #  terminate, so we have to check for cycles in every call to `check`. The
        #  proper way to deal with this is changing `StructType` such that it only
        #  takes a `DefId` instead of a `CheckedStructDef`. But this will be a bigger
        #  refactor...
        checked_def = self.check(globals)
        return StructType(args, checked_def)


@dataclass(frozen=True)
class CheckedStructDef(TypeDef, CompiledDef):
    """A struct definition that has been fully checked."""

    defined_at: ast.ClassDef
    params: Sequence[Parameter]
    fields: Sequence[StructField]

    def check_instantiate(
            self, args: Sequence[Argument], globals: "Globals",
            loc: AstNode | None = None
    ) -> Type:
        """Checks if the struct can be instantiated with the given arguments."""
<<<<<<< HEAD
        check_all_args(self.params, args, self.name, loc)
        return StructType(args, self)
=======
        raise NotImplementedError
>>>>>>> 3771d301


def parse_py_class(cls: type) -> ast.ClassDef:
    """Parses a Python class object into an AST."""
    source_lines, line_offset = inspect.getsourcelines(cls)
    source = "".join(source_lines)  # Lines already have trailing \n's
    source = textwrap.dedent(source)
    cls_ast = ast.parse(source).body[0]
    file = inspect.getsourcefile(cls)
    if file is None:
        raise GuppyError("Couldn't determine source file for class")
    annotate_location(cls_ast, source, file, line_offset)
    if not isinstance(cls_ast, ast.ClassDef):
        raise GuppyError("Expected a class definition", cls_ast)
    return cls_ast


def try_parse_generic_base(node: ast.expr) -> list[ast.expr] | None:
    """Checks if an AST node corresponds to a `Generic[T1, ..., Tn]` base class.

    Returns the generic parameters or `None` if the AST has a different shape
    """
    match node:
        case ast.Subscript(value=ast.Name(id="Generic"), slice=elem):
            return elem.elts if isinstance(elem, ast.Tuple) else [elem]
        case _:
            return None


def params_from_ast(nodes: Sequence[ast.expr], globals: Globals) -> list[Parameter]:
    """Parses a list of AST nodes into unique type parameters.

    Raises user errors if the AST nodes don't correspond to parameters or parameters
    occur multiple times.
    """
    params: list[Parameter] = []
    params_set: set[DefId] = set()
    for node in nodes:
        if isinstance(node, ast.Name) and node.id in globals:
            defn = globals[node.id]
            if isinstance(defn, ParamDef):
                if defn.id in params_set:
                    raise GuppyError(
                        f"Parameter `{node.id}` cannot be used multiple times", node
                    )
                params.append(defn.to_param(len(params)))
                params_set.add(defn.id)
                continue
        raise GuppyError("Not a parameter", node)
<<<<<<< HEAD
    return params


def check_not_recursive(defn: ParsedStructDef, globals: Globals) -> None:
    """Throws a user error if the given struct definition is recursive."""

    # TODO: The implementation below hijacks the type parsing logic to detect recursive
    #  structs. This is not great since it repeats the work done during checking. We can
    #  get rid of this after resolving the todo in `ParsedStructDef.check_instantiate()`

    @dataclass(frozen=True)
    class DummyStructDef(TypeDef):
        """Dummy definition that throws an error when trying to instantiate it.

        By replacing the defn with this, we can detect recursive occurrences during
        type parsing.
        """

        def check_instantiate(
            self,
            args: Sequence[Argument],
            globals: "Globals",
            loc: AstNode | None = None,
        ) -> Type:
            raise GuppyError("Recursive structs are not supported", loc)

    dummy_defs = {
        **globals.defs,
        defn.id: DummyStructDef(defn.id, defn.name, defn.defined_at),
    }
    dummy_globals = globals.update_defs(dummy_defs)
    for field in defn.fields:
        type_from_ast(field.type_ast, dummy_globals, {})
=======
    return params
>>>>>>> 3771d301
<|MERGE_RESOLUTION|>--- conflicted
+++ resolved
@@ -16,11 +16,7 @@
 )
 from guppylang.definition.parameter import ParamDef
 from guppylang.definition.ty import TypeDef
-<<<<<<< HEAD
 from guppylang.error import GuppyError, InternalGuppyError
-=======
-from guppylang.error import GuppyError
->>>>>>> 3771d301
 from guppylang.tys.arg import Argument
 from guppylang.tys.param import Parameter, check_all_args
 from guppylang.tys.parsing import type_from_ast
@@ -77,22 +73,6 @@
 
         fields: list[UncheckedStructField] = []
         used_field_names: set[str] = set()
-<<<<<<< HEAD
-        for node in cls_def.body:
-            match node:
-                # We allow `pass` statements to define empty structs
-                case ast.Pass():
-                    pass
-                # Docstrings are also fine
-                case ast.Expr(value=ast.Constant(value=v)) if isinstance(v, str):
-                    pass
-                # Ensure that all function definitions are Guppy functions
-                case ast.FunctionDef(name=name):
-                    v = getattr(self.python_class, name)
-                    if not isinstance(v, Definition):
-                        raise GuppyError(
-                            "Add an `@guppy` decorator to this function to add it to "
-=======
         for i, node in enumerate(cls_def.body):
             match i, node:
                 # We allow `pass` statements to define empty structs
@@ -107,16 +87,11 @@
                     if not isinstance(v, Definition):
                         raise GuppyError(
                             "Add a `@guppy` decorator to this function to add it to "
->>>>>>> 3771d301
                             f"the struct `{self.name}`",
                             node,
                         )
                 # Struct fields are declared via annotated assignments without value
-<<<<<<< HEAD
-                case ast.AnnAssign(target=ast.Name(id=field_name)) as node:
-=======
                 case _, ast.AnnAssign(target=ast.Name(id=field_name)) as node:
->>>>>>> 3771d301
                     if node.value:
                         raise GuppyError(
                             "Default struct values are not supported", node.value
@@ -129,11 +104,7 @@
                         )
                     fields.append(UncheckedStructField(field_name, node.annotation))
                     used_field_names.add(field_name)
-<<<<<<< HEAD
-                case node:
-=======
                 case _, node:
->>>>>>> 3771d301
                     raise GuppyError("Unexpected statement in struct", node)
 
         return ParsedStructDef(self.id, self.name, cls_def, params, fields)
@@ -197,12 +168,8 @@
             loc: AstNode | None = None
     ) -> Type:
         """Checks if the struct can be instantiated with the given arguments."""
-<<<<<<< HEAD
         check_all_args(self.params, args, self.name, loc)
         return StructType(args, self)
-=======
-        raise NotImplementedError
->>>>>>> 3771d301
 
 
 def parse_py_class(cls: type) -> ast.ClassDef:
@@ -252,7 +219,6 @@
                 params_set.add(defn.id)
                 continue
         raise GuppyError("Not a parameter", node)
-<<<<<<< HEAD
     return params
 
 
@@ -286,6 +252,53 @@
     dummy_globals = globals.update_defs(dummy_defs)
     for field in defn.fields:
         type_from_ast(field.type_ast, dummy_globals, {})
-=======
-    return params
->>>>>>> 3771d301
+
+
+def parse_py_class(cls: type) -> ast.ClassDef:
+    """Parses a Python class object into an AST."""
+    source_lines, line_offset = inspect.getsourcelines(cls)
+    source = "".join(source_lines)  # Lines already have trailing \n's
+    source = textwrap.dedent(source)
+    cls_ast = ast.parse(source).body[0]
+    file = inspect.getsourcefile(cls)
+    if file is None:
+        raise GuppyError("Couldn't determine source file for class")
+    annotate_location(cls_ast, source, file, line_offset)
+    if not isinstance(cls_ast, ast.ClassDef):
+        raise GuppyError("Expected a class definition", cls_ast)
+    return cls_ast
+
+
+def try_parse_generic_base(node: ast.expr) -> list[ast.expr] | None:
+    """Checks if an AST node corresponds to a `Generic[T1, ..., Tn]` base class.
+
+    Returns the generic parameters or `None` if the AST has a different shape
+    """
+    match node:
+        case ast.Subscript(value=ast.Name(id="Generic"), slice=elem):
+            return elem.elts if isinstance(elem, ast.Tuple) else [elem]
+        case _:
+            return None
+
+
+def params_from_ast(nodes: Sequence[ast.expr], globals: Globals) -> list[Parameter]:
+    """Parses a list of AST nodes into unique type parameters.
+
+    Raises user errors if the AST nodes don't correspond to parameters or parameters
+    occur multiple times.
+    """
+    params: list[Parameter] = []
+    params_set: set[DefId] = set()
+    for node in nodes:
+        if isinstance(node, ast.Name) and node.id in globals:
+            defn = globals[node.id]
+            if isinstance(defn, ParamDef):
+                if defn.id in params_set:
+                    raise GuppyError(
+                        f"Parameter `{node.id}` cannot be used multiple times", node
+                    )
+                params.append(defn.to_param(len(params)))
+                params_set.add(defn.id)
+                continue
+        raise GuppyError("Not a parameter", node)
+    return params