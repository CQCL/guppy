--- conflicted
+++ resolved
@@ -211,20 +211,7 @@
         node: AstNode,
     ) -> CallReturnWires:
         """Compiles a call to the function."""
-<<<<<<< HEAD
         return compile_call(args, type_args, dfg, self.ty, self.func_def)
-=======
-        func_ty: ht.FunctionType = self.ty.instantiate(type_args).to_hugr()
-        type_args: list[ht.TypeArg] = [arg.to_hugr() for arg in type_args]
-        num_returns = len(type_to_row(self.ty.output))
-        call = dfg.builder.call(
-            self.func_def, *args, instantiation=func_ty, type_args=type_args
-        )
-        return CallReturnWires(
-            regular_returns=list(call[:num_returns]),
-            inout_returns=list(call[num_returns:]),
-        )
->>>>>>> 50f71b9e
 
     def compile_inner(self, globals: CompiledGlobals) -> None:
         """Compiles the body of the function."""
@@ -256,9 +243,7 @@
     num_returns = len(type_to_row(ty.output))
     call = dfg.builder.call(func, *args, instantiation=func_ty, type_args=type_args)
     return CallReturnWires(
-        # TODO: Replace below with `list(call[:num_returns])` once
-        #  https://github.com/CQCL/hugr/issues/1454 is fixed.
-        regular_returns=[call[i] for i in range(num_returns)],
+        regular_returns=list(call[:num_returns]),
         inout_returns=list(call[num_returns:]),
     )
 
