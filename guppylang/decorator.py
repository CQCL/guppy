--- conflicted
+++ resolved
@@ -308,10 +308,6 @@
         mod = module or self.get_module()
 
         def dec(f: PyFunc) -> RawCustomFunctionDef:
-<<<<<<< HEAD
-            func_ast, docstring = parse_py_func(f, self._sources)
-=======
->>>>>>> a7f6aa1b
             call_checker = checker or DefaultCallChecker()
             func = RawCustomFunctionDef(
                 DefId.fresh(mod),
