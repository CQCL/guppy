--- conflicted
+++ resolved
@@ -13,22 +13,6 @@
     from guppylang.cfg.cfg import BaseCFG
 
 
-<<<<<<< HEAD
-# Type variable for the program variable identifiers
-P = TypeVar("P", bound=Hashable)
-
-
-@dataclass
-class VariableStats(Generic[P]):
-    """Stores variable usage information for a basic block."""
-
-    # Variables that are assigned in the BB
-    assigned: dict[P, AstNode] = field(default_factory=dict)
-
-    # The (external) variables used in the BB, i.e. usages of variables that are
-    # assigned in the BB are not included here.
-    used: dict[P, AstNode] = field(default_factory=dict)
-=======
 # Type variable for ids of entities which we may wish to track during program analysis
 # (generally ids for program variables or parts thereof)
 VId = TypeVar("VId", bound=Hashable)
@@ -44,7 +28,6 @@
     # The (external) variables used in the BB, i.e. usages of variables that are
     # created in the BB are not included here.
     used: dict[VId, ast.Name] = field(default_factory=dict)
->>>>>>> acf1242d
 
 
 BBStatement = (
