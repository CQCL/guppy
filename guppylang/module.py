from __future__ import annotations

import inspect
import sys
from collections.abc import Callable, Mapping
from dataclasses import dataclass
from pathlib import Path
from types import FrameType, ModuleType
from typing import TYPE_CHECKING, Any

from hugr.build.function import Module
from hugr.package import ModulePointer, Package

import guppylang.compiler.hugr_extension
from guppylang import decorator
from guppylang.checker.core import Globals, PyScope
from guppylang.compiler.core import CompiledGlobals
from guppylang.definition.common import (
    CheckableDef,
    CheckedDef,
    DefId,
    Definition,
    ParsableDef,
    RawDef,
)
from guppylang.definition.declaration import RawFunctionDecl
from guppylang.definition.function import RawFunctionDef
from guppylang.definition.module import ModuleDef
from guppylang.definition.parameter import ParamDef
from guppylang.definition.struct import CheckedStructDef
from guppylang.definition.ty import TypeDef
from guppylang.error import pretty_errors
from guppylang.experimental import enable_experimental_features

if TYPE_CHECKING:
    from hugr import Hugr, ops

    from guppylang.span import SourceMap

PyClass = type
PyFunc = Callable[..., Any]
PyFuncDefOrDecl = tuple[bool, PyFunc]


class GuppyModule:
    """A Guppy module that may contain function and type definitions."""

    name: str

    # Whether the module has already been checked
    _checked: bool

    # If the hugr has already been compiled, keeps a reference that can be returned
    # from `compile`.
    _compiled: _CompiledModule | None

    # Map of raw definitions in this module
    _raw_defs: dict[DefId, RawDef]
    _raw_type_defs: dict[DefId, RawDef]

    # Map of checked definitions in this module. These are populated by calling `check`
    # on this module
    _checked_defs: dict[DefId, CheckedDef]

    # Globals from imported modules
    _imported_globals: Globals
    # Checked definitions from imported modules. Also includes transitively imported
    # definitions.
    _imported_checked_defs: dict[DefId, CheckedDef]

    # Globals for functions and types defined in this module. Only gets populated during
    # compilation
    _globals: Globals

    # When `_instance_buffer` is not `None`, then all registered functions will be
    # buffered in this list. They only get properly registered, once
    # `_register_buffered_instance_funcs` is called. This way, we can associate
    _instance_func_buffer: dict[str, RawDef] | None

    # Storage for source code that has been read by the compiler
    _sources: SourceMap

    def __init__(self, name: str, import_builtins: bool = True):
        self.name = name
        self._globals = Globals({}, {}, {}, {})
        self._imported_globals = Globals.default()
        self._imported_checked_defs = {}
        self._checked = False
        self._compiled = None
        self._instance_func_buffer = None
        self._raw_defs = {}
        self._raw_type_defs = {}
        self._checked_defs = {}

        from guppylang.decorator import guppy

        self._sources = guppy._sources

        # Import builtin module
        if import_builtins:
            import guppylang.prelude.builtins as builtins

            # Std lib is allowed to use experimental features
            with enable_experimental_features():
                self.load_all(builtins)

    def load(
        self,
        *args: Definition | GuppyModule | ModuleType,
        **kwargs: Definition | GuppyModule | ModuleType,
    ) -> None:
        """Imports another Guppy module or selected definitions from a module.

        Keyword args may be used to specify alias names for the imports.
        """
        # Note that we shouldn't evaluate imports during a sphinx build since the @guppy
        # decorator is mocked in that case
        if sphinx_running():
            return

        modules: set[GuppyModule] = set()
        defs: dict[DefId, CheckedDef] = {}
        names: dict[str, DefId] = {}

        # Collect imports in reverse since we'll use it as a stack to push and pop from
        imports: list[tuple[str, Definition | GuppyModule | ModuleType]] = [
            *reversed(kwargs.items()),
            *(("", arg) for arg in reversed(args)),
        ]
        while imports:
            alias, imp = imports.pop()
            if isinstance(imp, Definition):
                module = imp.id.module
                assert module is not None
                module.check()
                names[alias or imp.name] = imp.id
                modules.add(module)
            elif isinstance(imp, GuppyModule):
                imp.check()
                def_id = DefId.fresh(imp)
                name = alias or imp.name
                defn = ModuleDef(def_id, name, None, imp._globals)
                defs[def_id] = defn
                names[name] = def_id
                modules.add(imp)
            elif isinstance(imp, ModuleType):
                mod = find_guppy_module_in_py_module(imp)
                imports.append((alias, mod))
            else:
                msg = f"Only Guppy definitions or modules can be imported. Got `{imp}`"
                raise TypeError(msg)

        # Also include any impls that are defined by the imported modules
        impls: dict[DefId, dict[str, DefId]] = {}
        for module in modules:
            # We need to include everything defined in the module, including stuff that
            # is not directly imported, in order to lower everything into a single Hugr
            defs |= module._imported_checked_defs
            defs |= module._checked_defs
            # We also need to include any impls that are transitively imported
            all_globals = module._imported_globals | module._globals
            for def_id in all_globals.impls:
                impls.setdefault(def_id, {})
                impls[def_id] |= all_globals.impls[def_id]
        self._imported_globals |= Globals(dict(defs), names, impls, {})
        self._imported_checked_defs |= defs

        # We also need to include transitively imported checked definitions so we can
        # lower everything into one Hugr at the same time.
        for module in modules:
            self._imported_checked_defs |= module._imported_checked_defs

    def load_all(self, mod: GuppyModule | ModuleType) -> None:
        """Imports all public members of a module."""
        # Note that we shouldn't evaluate imports during a sphinx build since the @guppy
        # decorator is mocked in that case
        if sphinx_running():
            return

        if isinstance(mod, GuppyModule):
            mod.check()
            self.load(
                *(
                    defn
                    for defn in mod._globals.defs.values()
                    if not defn.name.startswith("_")
                )
            )
        elif isinstance(mod, ModuleType):
            self.load_all(find_guppy_module_in_py_module(mod))
        else:
            msg = f"Only Guppy definitions or modules can be imported. Got `{mod}`"
            raise TypeError(msg)

    def register_def(self, defn: RawDef, instance: TypeDef | None = None) -> None:
        """Registers a definition with this module.

        If the name of the definition is already defined, the new definition
        replaces the old.

        Optionally, the definition can be marked as an instance method by passing the
        corresponding instance type definition.
        """
        self._checked = False
        self._compiled = None
        if self._instance_func_buffer is not None and not isinstance(defn, TypeDef):
            self._instance_func_buffer[defn.name] = defn
        else:
            # If this overrides an already defined name, we need to purge the old
            # definition to avoid checking it later
            if self.contains(defn.name):
                self.unregister(self._globals[defn.name])
            if isinstance(defn, TypeDef | ParamDef):
                self._raw_type_defs[defn.id] = defn
            else:
                self._raw_defs[defn.id] = defn
            if instance is not None:
                self._globals.impls.setdefault(instance.id, {})
                self._globals.impls[instance.id][defn.name] = defn.id
            else:
                self._globals.names[defn.name] = defn.id
            self._globals.defs[defn.id] = defn

    def register_func_def(
        self, f: PyFunc, instance: TypeDef | None = None
    ) -> RawFunctionDef:
        """Registers a Python function definition as belonging to this Guppy module."""
        defn = RawFunctionDef(DefId.fresh(self), f.__name__, None, f, get_py_scope(f))
        self.register_def(defn, instance)
        return defn

    def register_func_decl(
        self, f: PyFunc, instance: TypeDef | None = None
    ) -> RawFunctionDecl:
        """Registers a Python function declaration as belonging to this Guppy module."""
        decl = RawFunctionDecl(DefId.fresh(self), f.__name__, None, f, get_py_scope(f))
        self.register_def(decl, instance)
        return decl

    def _register_buffered_instance_funcs(self, instance: TypeDef) -> None:
        assert self._instance_func_buffer is not None
        buffer = self._instance_func_buffer
        self._instance_func_buffer = None
        for defn in buffer.values():
            self.register_def(defn, instance)

    def unregister(self, defn: Definition) -> None:
        """Removes a definition from this module.

        Also removes all methods when unregistering a type.
        """
        self._checked = False
        self._compiled = None
        self._raw_defs.pop(defn.id, None)
        self._raw_type_defs.pop(defn.id, None)
        self._globals.defs.pop(defn.id, None)
        self._globals.names.pop(defn.name, None)
        if impls := self._globals.impls.pop(defn.id, None):
            for impl in impls.values():
                self.unregister(self._globals[impl])

    @property
    def checked(self) -> bool:
        return self._checked

    @property
    def compiled(self) -> bool:
        return self._compiled is not None

    def _check_defs(
        self, raw_defs: Mapping[DefId, RawDef], globals: Globals
    ) -> dict[DefId, CheckedDef]:
        """Helper method to parse and check raw definitions."""
        raw_globals = globals | Globals(dict(raw_defs), {}, {}, {})
        parsed = {
            def_id: defn.parse(raw_globals, self._sources)
            if isinstance(defn, ParsableDef)
            else defn
            for def_id, defn in raw_defs.items()
        }
        parsed_globals = globals | Globals(dict(parsed), {}, {}, {})
        return {
            def_id: (
                defn.check(parsed_globals) if isinstance(defn, CheckableDef) else defn
            )
            for def_id, defn in parsed.items()
        }

    def check(self) -> None:
        """Type-checks the module."""
        if self.checked:
            return

        # Type definitions need to be checked first so that we can use them when parsing
        # function signatures etc.
        type_defs = self._check_defs(
            self._raw_type_defs, self._imported_globals | self._globals
        )
        self._globals.defs.update(type_defs)

        # Collect auto-generated methods
        generated: dict[DefId, RawDef] = {}
        for defn in type_defs.values():
            if isinstance(defn, CheckedStructDef):
                self._globals.impls.setdefault(defn.id, {})
                for method_def in defn.generated_methods():
                    generated[method_def.id] = method_def
                    self._globals.impls[defn.id][method_def.name] = method_def.id
        self._globals.defs.update(generated)

        # Now, we can check all other definitions
        other_defs = self._check_defs(
            self._raw_defs | generated, self._imported_globals | self._globals
        )
        self._globals.defs.update(other_defs)
        self._checked_defs = type_defs | other_defs
        self._checked = True

    def compile_hugr(self) -> Hugr[ops.Module]:
        """Compiles the module and returns the final Hugr."""
        # This function does not use the `pretty_errors` decorator since it is
        # is wrapping around `compile_package` which does use it already.
        return self.compile().module

    @pretty_errors
    def compile(self) -> ModulePointer:
        """Compiles the module and returns the final Hugr package.

        The package contains the single Hugr graph as well as the required
        extensions definitions.
        """
        if self._compiled is not None:
            return self._compiled.module

        self.check()
        checked_defs = self._imported_checked_defs | self._checked_defs

        # Prepare Hugr for this module
        graph = Module()
        graph.metadata["name"] = self.name

        # Lower definitions to Hugr
<<<<<<< HEAD
        required = set(self._checked_defs.keys())
        ctx = CompiledGlobals(
            checked_defs, graph, self._imported_globals | self._globals
        )
        # evil side effect - compilation happens on ctx[get_item] calls
        _request_compilation = [ctx[def_id] for def_id in required]
        while ctx.worklist:
            next_id = ctx.worklist.pop()
            next_def = ctx[next_id]
            next_def.compile_inner(ctx)
=======
        ctx = CompiledGlobals(checked_defs, graph)
        for defn in self._checked_defs.values():
            ctx.compile(defn)
>>>>>>> 90d465d8

        # TODO: Currently we just include a hardcoded list of extensions. We should
        # compute this dynamically from the imported dependencies instead.
        #
        # The hugr prelude and std_extensions are implicit.
        from guppylang.prelude._internal.compiler.quantum import TKET2_EXTENSIONS

        extensions = [*TKET2_EXTENSIONS, guppylang.compiler.hugr_extension.EXTENSION]

        mod_ptr = ModulePointer(Package(modules=[graph.hugr], extensions=extensions), 0)
        self._compiled = _CompiledModule(ctx, mod_ptr)
        return self._compiled.module

    def contains(self, name: str) -> bool:
        """Returns 'True' if the module contains an object with the given name."""
        return name in self._globals.names


@dataclass(frozen=True)
class _CompiledModule:
    """Cached compiled module and definitions"""

    globs: CompiledGlobals
    module: ModulePointer


def get_py_scope(f: PyFunc) -> PyScope:
    """Returns a mapping of all variables captured by a Python function together with
    the `f_locals` and `f_globals` of the frame that called this function.

    Note that this function only works in CPython. On other platforms, an empty
    dictionary is returned.

    Relies on inspecting the `__globals__` and `__closure__` attributes of the function.
    See https://docs.python.org/3/reference/datamodel.html#special-read-only-attributes
    """
    # Get variables from the calling frame
    frame = get_calling_frame()
    frame_vars = frame.f_globals | frame.f_locals if frame else {}

    if sys.implementation.name != "cpython":
        return frame_vars

    if inspect.ismethod(f):
        f = f.__func__
    code = f.__code__

    nonlocals: PyScope = {}
    if f.__closure__ is not None:
        for var, cell in zip(code.co_freevars, f.__closure__, strict=True):
            try:
                value = cell.cell_contents
            except ValueError:
                # The call to `cell_contents` will fail if `var` is a recursive
                # reference to the decorated function
                continue
            nonlocals[var] = value

    return frame_vars | nonlocals | f.__globals__.copy()


def find_guppy_module_in_py_module(module: ModuleType) -> GuppyModule:
    """Helper function to search the `__dict__` of a Python module for an instance of
     `GuppyModule`.

    Raises a user-error if no unique module can be found.
    """
    mods = [val for val in module.__dict__.values() if isinstance(val, GuppyModule)]
    # Also include implicit modules
    from guppylang.decorator import ModuleIdentifier, guppy

    if hasattr(module, "__file__") and module.__file__:
        module_id = ModuleIdentifier(Path(module.__file__), module.__name__, module)
        if module_id in guppy.registered_modules():
            mods.append(guppy.get_module(module_id))

    if not mods:
        msg = f"No Guppy modules found in `{module.__name__}`"
        raise ValueError(msg)
    if len(mods) > 1:
        msg = (
            f"Python module `{module.__name__}` contains multiple Guppy modules. "
            "Cannot decide which one to import."
        )
        raise ValueError(msg)
    return mods[0]


def get_calling_frame() -> FrameType | None:
    """Finds the first frame that called this function outside the compiler modules."""
    frame = inspect.currentframe()
    while frame:
        module = inspect.getmodule(frame)
        if module is None:
            break
        if module.__file__ != __file__ and module != decorator:
            return frame
        frame = frame.f_back
    return None


def sphinx_running() -> bool:
    """Checks if this module was imported during a sphinx build."""
    # This is the most general solution available at the moment.
    # See: https://github.com/sphinx-doc/sphinx/issues/9805
    try:
        import sphinx  # type: ignore[import-untyped, import-not-found, unused-ignore]

        return hasattr(sphinx, "application")
    except ImportError:
        return False<|MERGE_RESOLUTION|>--- conflicted
+++ resolved
@@ -340,22 +340,11 @@
         graph.metadata["name"] = self.name
 
         # Lower definitions to Hugr
-<<<<<<< HEAD
-        required = set(self._checked_defs.keys())
         ctx = CompiledGlobals(
             checked_defs, graph, self._imported_globals | self._globals
         )
-        # evil side effect - compilation happens on ctx[get_item] calls
-        _request_compilation = [ctx[def_id] for def_id in required]
-        while ctx.worklist:
-            next_id = ctx.worklist.pop()
-            next_def = ctx[next_id]
-            next_def.compile_inner(ctx)
-=======
-        ctx = CompiledGlobals(checked_defs, graph)
         for defn in self._checked_defs.values():
             ctx.compile(defn)
->>>>>>> 90d465d8
 
         # TODO: Currently we just include a hardcoded list of extensions. We should
         # compute this dynamically from the imported dependencies instead.
