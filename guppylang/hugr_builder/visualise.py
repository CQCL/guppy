"""Visualise HUGR using graphviz."""

import ast
from collections.abc import Iterable
from typing import TYPE_CHECKING

import graphviz as gv  # type: ignore[import-untyped]

from guppylang.cfg.analysis import (
    DefAssignmentDomain,
    LivenessDomain,
    MaybeAssignmentDomain,
)
<<<<<<< HEAD
from guppylang.cfg.bb import BB, P
=======
from guppylang.cfg.bb import BB, VId
>>>>>>> acf1242d
from guppylang.hugr_builder.hugr import DummyOp, Hugr, InPort, Node, OutPort, OutPortV

if TYPE_CHECKING:
    from guppylang.cfg.cfg import CFG

# old palettte: https://colorhunt.co/palette/343a407952b3ffc107e1e8eb
# _COLOURS = {
#     "background": "white",
#     "node": "#7952B3",
#     "edge": "#FFC107",
#     "dark": "#343A40",
#     "const": "#7c55b4",
#     "discard": "#ff8888",
#     "node_border": "#9d80c7",
#     "port_border": "#ffd966",
# }

# ZX colours
# _COLOURS = {
#     "background": "white",
#     "node": "#629DD1",
#     "edge": "#297FD5",
#     "dark": "#112D4E",
#     "const": "#a1eea1",
#     "discard": "#ff8888",
#     "node_border": "#D8F8D8",
#     "port_border": "#E8A5A5",
# }

# Conference talk colours
_COLOURS = {
    "background": "white",
    "node": "#ACCBF9",
    "edge": "#1CADE4",
    "dark": "black",
    "const": "#77CEEF",
    "discard": "#ff8888",
    "node_border": "white",
    "port_border": "#1CADE4",
}


_FONTFACE = "monospace"

_HTML_LABEL_TEMPLATE = """
<TABLE BORDER="{border_width}" CELLBORDER="0" CELLSPACING="1" CELLPADDING="1"
       BGCOLOR="{node_back_color}" COLOR="{border_colour}">
  {inputs_row}
  <TR>
    <TD>
      <TABLE BORDER="0" CELLBORDER="0">
        <TR><TD><FONT POINT-SIZE="{fontsize}" FACE="{fontface}"
            COLOR="{label_color}"><B>{node_label}</B>{node_data}</FONT></TD></TR>
      </TABLE>
    </TD>
  </TR>
  {outputs_row}
</TABLE>
"""


def _format_html_label(**kwargs: str) -> str:
    _HTML_LABEL_DEFAULTS = {
        "label_color": _COLOURS["dark"],
        "node_back_color": _COLOURS["node"],
        "inputs_row": "",
        "outputs_row": "",
        "border_colour": _COLOURS["port_border"],
        "border_width": "1",
        "fontface": _FONTFACE,
        "fontsize": 11.0,
    }
    return _HTML_LABEL_TEMPLATE.format(**{**_HTML_LABEL_DEFAULTS, **kwargs})


_HTML_PORTS_ROW_TEMPLATE = """
    <TR>
        <TD>
            <TABLE BORDER="0" CELLBORDER="0" CELLSPACING="3" CELLPADDING="2">
                <TR>
                    {port_cells}
                </TR>
            </TABLE>
        </TD>
    </TR>
"""

_HTML_PORT_TEMPLATE = (
    '<TD BGCOLOR="{back_colour}" COLOR="{border_colour}"'
    ' PORT="{port_id}" BORDER="{border_width}">'
    '<FONT POINT-SIZE="10.0" FACE="{fontface}" COLOR="{font_colour}">{port}</FONT></TD>'
)

_INPUT_PREFIX = "in."
_OUTPUT_PREFIX = "out."


def _html_ports(ports: Iterable[str], id_prefix: str) -> str:
    return _HTML_PORTS_ROW_TEMPLATE.format(
        port_cells="".join(
            _HTML_PORT_TEMPLATE.format(
                port=port,
                # differentiate input and output node identifiers
                # with a prefix
                port_id=id_prefix + port,
                back_colour=_COLOURS["background"],
                font_colour=_COLOURS["dark"],
                border_width="1",
                border_colour=_COLOURS["port_border"],
                fontface=_FONTFACE,
            )
            for port in ports
        )
    )


def _in_port_name(p: InPort) -> str:
    return (
        f"{p.node.idx}:{_INPUT_PREFIX}{p.offset}"
        if p.offset is not None
        else str(p.node.idx)
    )


def _out_port_name(p: OutPort) -> str:
    return (
        f"{p.node.idx}:{_OUTPUT_PREFIX}{p.offset}"
        if p.offset is not None
        else str(p.node.idx)
    )


def _in_order_name(n: Node) -> str:
    return f"{n.idx}:{_INPUT_PREFIX}None"


def _out_order_name(n: Node) -> str:
    return f"{n.idx}:{_OUTPUT_PREFIX}None"


def viz_node(node: Node, hugr: Hugr, graph: gv.Digraph) -> None:
    in_ports = [str(i) for i in range(node.num_in_ports)]
    out_ports = [str(i) for i in range(node.num_out_ports)]
    if len(node.meta_data) > 0:
        data = "<BR/><BR/>" + "<BR/>".join(
            f"{key}: {value}" for key, value in node.meta_data.items()
        )
    else:
        data = ""
    if len(hugr.children(node)) > 0:
        with graph.subgraph(name=f"cluster{node.idx}") as sub:
            for child in hugr.children(node):
                viz_node(child, hugr, sub)
            html_label = _format_html_label(
                node_back_color=_COLOURS["edge"],
                node_label=node.op.root.display_name(),
                node_data=data,
                border_colour=_COLOURS["port_border"],
                inputs_row=_html_ports(in_ports, _INPUT_PREFIX)
                if len(in_ports) > 0
                else "",
                outputs_row=_html_ports(out_ports, _OUTPUT_PREFIX)
                if len(out_ports) > 0
                else "",
            )
            sub.node(f"{node.idx}", shape="plain", label=f"<{html_label}>")
            sub.attr(label="", margin="10", color=_COLOURS["edge"])
    else:
        html_label = _format_html_label(
            node_back_color=_COLOURS["node"],
            node_label=node.op.name
            if isinstance(node.op, DummyOp)
            else node.op.root.display_name(),
            node_data=data,
            inputs_row=_html_ports(in_ports, _INPUT_PREFIX)
            if len(in_ports) > 0
            else "",
            outputs_row=_html_ports(out_ports, _OUTPUT_PREFIX)
            if len(out_ports) > 0
            else "",
            border_colour=_COLOURS["background"],
        )
        graph.node(f"{node.idx}", label=f"<{html_label}>", shape="plain")


def hugr_to_graphviz(hugr: Hugr) -> gv.Digraph:
    graph_atrr = {
        "rankdir": "",
        "ranksep": "0.1",
        "nodesep": "0.15",
        "margin": "0",
        "bgcolor": _COLOURS["background"],
    }
    graph = gv.Digraph(hugr.name, strict=False)
    graph.attr(**graph_atrr)
    for node in hugr.top_level_nodes():
        viz_node(node, hugr, graph)
    edge_attr = {
        "penwidth": "1.5",
        "arrowhead": "none",
        "arrowsize": "1.0",
        "fontname": _FONTFACE,
        "fontsize": "9",
        "fontcolor": "black",
    }
    for src_port, tgt_port in hugr.edges():
        graph.edge(
            _out_port_name(src_port),
            _in_port_name(tgt_port),
            label=str(src_port.ty) if isinstance(src_port, OutPortV) else "",
            color=_COLOURS["edge"]
            if isinstance(src_port, OutPortV)
            else _COLOURS["dark"],
            **edge_attr,
        )
    for src, tgt in hugr.order_edges():
        graph.edge(
            _out_order_name(src),
            _in_order_name(tgt),
            label="",
            color=_COLOURS["dark"],
            **edge_attr,
        )
    return graph


def render_hugr(hugr: Hugr, filename: str, format_st: str = "svg") -> None:
    gv_graph = hugr_to_graphviz(hugr)
    gv_graph.render(filename, format=format_st)


def commas(*args: str) -> str:
    return ", ".join(args)


def cfg_to_graphviz(
    cfg: "CFG",
<<<<<<< HEAD
    live_before: dict[BB, LivenessDomain[P]],
    ass_before: dict[BB, DefAssignmentDomain[P]],
    maybe_ass_before: dict[BB, MaybeAssignmentDomain[P]],
=======
    live_before: dict[BB, LivenessDomain[VId]],
    ass_before: dict[BB, DefAssignmentDomain[VId]],
    maybe_ass_before: dict[BB, MaybeAssignmentDomain[VId]],
>>>>>>> acf1242d
) -> gv.Digraph:
    graph = gv.Digraph("CFG", strict=False)
    for bb in cfg.bbs:
        label = f"""
assigned: {commas(*(str(x) for x in bb.vars.assigned))}
used: {commas(*(str(x) for x in bb.vars.used))}
maybe_ass_before: {commas(*(str(x) for x in maybe_ass_before[bb]))}
ass_before: {commas(*(str(x) for x in ass_before[bb]))}
live_before: {commas(*(str(x) for x in live_before[bb]))}
--------
""" + "\n".join(ast.unparse(s) for s in bb.statements)
        if bb.branch_pred is not None:
            label += f"\n{ast.unparse(bb.branch_pred)} ?"
        graph.node(str(bb.idx), label, shape="rect")
        for succ in bb.successors:
            graph.edge(str(bb.idx), str(succ.idx))
    return graph


def render_cfg(
    cfg: "CFG",
<<<<<<< HEAD
    live_before: dict[BB, LivenessDomain[P]],
    ass_before: dict[BB, DefAssignmentDomain[P]],
    maybe_ass_before: dict[BB, MaybeAssignmentDomain[P]],
=======
    live_before: dict[BB, LivenessDomain[VId]],
    ass_before: dict[BB, DefAssignmentDomain[VId]],
    maybe_ass_before: dict[BB, MaybeAssignmentDomain[VId]],
>>>>>>> acf1242d
    filename: str,
    format_st: str = "svg",
) -> None:
    gv_graph = cfg_to_graphviz(cfg, live_before, ass_before, maybe_ass_before)
    gv_graph.render(filename, format=format_st)<|MERGE_RESOLUTION|>--- conflicted
+++ resolved
@@ -11,11 +11,7 @@
     LivenessDomain,
     MaybeAssignmentDomain,
 )
-<<<<<<< HEAD
-from guppylang.cfg.bb import BB, P
-=======
 from guppylang.cfg.bb import BB, VId
->>>>>>> acf1242d
 from guppylang.hugr_builder.hugr import DummyOp, Hugr, InPort, Node, OutPort, OutPortV
 
 if TYPE_CHECKING:
@@ -253,15 +249,9 @@
 
 def cfg_to_graphviz(
     cfg: "CFG",
-<<<<<<< HEAD
-    live_before: dict[BB, LivenessDomain[P]],
-    ass_before: dict[BB, DefAssignmentDomain[P]],
-    maybe_ass_before: dict[BB, MaybeAssignmentDomain[P]],
-=======
     live_before: dict[BB, LivenessDomain[VId]],
     ass_before: dict[BB, DefAssignmentDomain[VId]],
     maybe_ass_before: dict[BB, MaybeAssignmentDomain[VId]],
->>>>>>> acf1242d
 ) -> gv.Digraph:
     graph = gv.Digraph("CFG", strict=False)
     for bb in cfg.bbs:
@@ -283,15 +273,9 @@
 
 def render_cfg(
     cfg: "CFG",
-<<<<<<< HEAD
-    live_before: dict[BB, LivenessDomain[P]],
-    ass_before: dict[BB, DefAssignmentDomain[P]],
-    maybe_ass_before: dict[BB, MaybeAssignmentDomain[P]],
-=======
     live_before: dict[BB, LivenessDomain[VId]],
     ass_before: dict[BB, DefAssignmentDomain[VId]],
     maybe_ass_before: dict[BB, MaybeAssignmentDomain[VId]],
->>>>>>> acf1242d
     filename: str,
     format_st: str = "svg",
 ) -> None:
