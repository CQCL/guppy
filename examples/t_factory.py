--- conflicted
+++ resolved
@@ -1,11 +1,7 @@
 import numpy as np
 
 from guppylang.decorator import guppy
-<<<<<<< HEAD
-=======
-from guppylang.module import GuppyModule
 from guppylang.prelude.angles import angle, pi
->>>>>>> ce0f746d
 from guppylang.prelude.builtins import linst, py
 from guppylang.prelude.quantum import (
     cz,
@@ -17,31 +13,16 @@
     rz,
 )
 
-<<<<<<< HEAD
-=======
-module = GuppyModule("t_factory")
-module.load_all(quantum)
-module.load(angle, pi)
->>>>>>> ce0f746d
 
 phi = np.arccos(1 / 3)
 
 
-<<<<<<< HEAD
 @guppy
-def ry(q: qubit, theta: float) -> qubit:
-    q = rx(q, py(pi / 2))
-    q = rz(q, theta + py(pi))
-    q = rx(q, py(pi / 2))
-    return rz(q, py(pi))
-=======
-@guppy(module)
 def ry(q: qubit, theta: angle) -> qubit:
     q = rx(q, pi / 2)
     q = rz(q, theta + pi)
     q = rx(q, pi / 2)
     return rz(q, pi)
->>>>>>> ce0f746d
 
 
 # Preparation of approximate T state, from https://arxiv.org/abs/2310.12106
