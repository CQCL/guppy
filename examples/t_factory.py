--- conflicted
+++ resolved
@@ -1,13 +1,8 @@
 import numpy as np
 
 from guppylang.decorator import guppy
-<<<<<<< HEAD
-from guppylang.module import GuppyModule
+from guppylang.prelude.angles import angle, pi
 from guppylang.prelude.builtins import linst, owned, py
-=======
-from guppylang.prelude.angles import angle, pi
-from guppylang.prelude.builtins import linst, py
->>>>>>> 5cfcdf53
 from guppylang.prelude.quantum import (
     discard,
     measure,
@@ -24,45 +19,22 @@
 phi = np.arccos(1 / 3)
 
 
-<<<<<<< HEAD
-@guppy(module)
-def ry(q: qubit @owned, theta: float) -> qubit:
-    q = rx(q, py(pi / 2))
-    q = rz(q, theta + py(pi))
-    q = rx(q, py(pi / 2))
-    return rz(q, py(pi))
-=======
 @guppy
-def ry(q: qubit, theta: angle) -> qubit:
+def ry(q: qubit @owned, theta: angle) -> qubit:
     q = rx(q, pi / 2)
     q = rz(q, theta + pi)
     q = rx(q, pi / 2)
     return rz(q, pi)
->>>>>>> 5cfcdf53
 
 # Preparation of approximate T state, from https://arxiv.org/abs/2310.12106
-<<<<<<< HEAD
-@guppy(module)
+@guppy
 def prepare_approx(q: qubit @owned) -> qubit:
-    phi_ = py(phi)
-    pi_ = py(pi)
-
-    q = ry(q, phi_)
-    return rz(q, pi_ / 4.0)
-
-
-## The inverse of the [[5,3,1]] encoder in figure 3 of https://arxiv.org/abs/2208.01863
-@guppy(module)
-=======
-@guppy
-def prepare_approx(q: qubit) -> qubit:
     q = ry(q, angle(py(phi)))
     return rz(q, pi / 4)
 
 
 # The inverse of the [[5,3,1]] encoder in figure 3 of https://arxiv.org/abs/2208.01863
 @guppy
->>>>>>> 5cfcdf53
 def distill(
     target: qubit @owned, q0: qubit @owned, q1: qubit @owned, q2: qubit @owned, q3: qubit @owned
 ) -> tuple[qubit, bool]:
