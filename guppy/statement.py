--- conflicted
+++ resolved
@@ -68,7 +68,6 @@
                         inputs=ports, parent=self.dfg.node
                     ).out_port(0)
                 )
-<<<<<<< HEAD
                 # Check if we override an unused linear variable
                 x = pattern.id
                 if x in self.dfg:
@@ -77,12 +76,9 @@
                         raise GuppyError(
                             f"Variable `{x}` with linear type `{var.ty}` "
                             "is not used",
-                            sorted(var.defined_at, key=line_col)[0],
+                            var.defined_at,
                         )
-                self.dfg[x] = Variable(x, port, {node})
-=======
-                self.dfg[pattern.id] = Variable(pattern.id, port, node)
->>>>>>> 6b99897c
+                self.dfg[x] = Variable(x, port, node)
             # The only other thing we support right now are tuples
             elif isinstance(pattern, ast.Tuple):
                 if len(ports) == 1 and isinstance(ports[0].ty, TupleType):
