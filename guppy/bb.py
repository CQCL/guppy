--- conflicted
+++ resolved
@@ -2,18 +2,8 @@
 from dataclasses import dataclass, field
 from typing import Optional, Sequence
 
-<<<<<<< HEAD
-from guppy.ast_util import AstNode, line_col
-from guppy.compiler_base import DFContainer, Variable, VarMap, RawVariable
-from guppy.error import assert_bool_type, GuppyError
-from guppy.expression import ExpressionCompiler
-from guppy.guppy_types import GuppyType, SumType, TupleType
-from guppy.hugr.hugr import CFNode, Node, Hugr, OutPortV
-from guppy.statement import StatementCompiler
-=======
 from guppy.ast_util import AstNode, name_nodes_in_ast
 from guppy.compiler_base import RawVariable, return_var
->>>>>>> ac6705a7
 
 
 @dataclass
@@ -95,132 +85,6 @@
         # assignments of dummy variables `%ret_xxx`. Thus, we have to register those
         # variables as being used in the exit BB
         if len(self.successors) == 0:
-<<<<<<< HEAD
-            block = graph.add_exit(return_tys, parent)
-            return CompiledBB(block, self, Signature(input_row, []))
-
-        block = graph.add_block(parent)
-        inp = graph.add_input(output_tys=[v.ty for v in input_row], parent=block)
-        dfg = DFContainer(
-            block,
-            {
-                v.name: Variable(v.name, inp.out_port(i), v.defined_at)
-                for (i, v) in enumerate(input_row)
-            },
-        )
-
-        stmt_compiler = StatementCompiler(graph, global_variables)
-        dfg = stmt_compiler.compile_stmts(self.statements, dfg, return_tys)
-
-        # We have to check that used linear variables are not going to be outputted
-        for succ in self.successors:
-            for x in succ.vars.live_before & dfg.variables.keys():
-                var = dfg[x]
-                if var.ty.linear and var.used:
-                    raise GuppyError(
-                        f"Variable `{x}` with linear type `{var.ty}` was "
-                        "already used (at {0})",
-                        succ.vars.live_before[x].vars.used[x],
-                        [var.used],
-                    )
-
-        # On the other hand, unused linear variables *must* be outputted
-        for succ in self.successors:
-            for x, var in dfg.variables.items():
-                if var.ty.linear and not var.used and x not in succ.vars.live_before:
-                    # TODO: We should point to the successor in the error message
-                    raise GuppyError(
-                        f"Variable `{x}` with linear type `{var.ty}` is "
-                        "not used on all control-flow paths",
-                        sorted(var.defined_at, key=line_col)[0],
-                    )
-
-        # The easy case is if we don't branch. We just output the variables that are
-        # live in the successor
-        output_vars = sorted(
-            dfg[x] for x in self.successors[0].vars.live_before if x in dfg
-        )
-        if len(self.successors) == 1:
-            # Even if wo don't branch, we still have to add a unit `Sum(())` predicate
-            unit = graph.add_make_tuple([], parent=block).out_port(0)
-            branch_port = graph.add_tag(
-                variants=[TupleType([])], tag=0, inp=unit, parent=block
-            ).out_port(0)
-
-        # If we branch, we have to compile the branch predicate
-        else:
-            assert self.branch_pred is not None
-            expr_compiler = ExpressionCompiler(graph, global_variables)
-            branch_port = expr_compiler.compile(self.branch_pred, dfg)
-            assert_bool_type(branch_port.ty, self.branch_pred)
-            # If the branches use different variables, we have to use the predicate
-            # output feature.
-            if any(
-                s.vars.live_before.keys() != self.successors[0].vars.live_before.keys()
-                for s in self.successors[1:]
-            ):
-                # We put all non-linear variables into the branch predicate and all
-                # linear variables in the normal output (since they are shared between
-                # all successors). This is in line with the definition of `<` on
-                # variables which puts linear variables at the end.
-                branch_port = _make_predicate_output(
-                    graph=graph,
-                    pred=branch_port,
-                    output_vars=[
-                        sorted(
-                            x
-                            for x in succ.vars.live_before.keys()
-                            if x in dfg and not dfg[x].ty.linear
-                        )
-                        for succ in self.successors
-                    ],
-                    dfg=dfg,
-                )
-                output_vars = [
-                    dfg[x]
-                    # We can look at `successors[0]` here since all successors must have
-                    # the same `live_before` linear variables
-                    for x in self.successors[0].vars.live_before.keys()
-                    if x in dfg and dfg[x].ty.linear
-                ]
-
-        graph.add_output(
-            inputs=[branch_port] + [v.port for v in output_vars], parent=block
-        )
-        output_rows = [
-            sorted([dfg[x] for x in succ.vars.live_before if x in dfg])
-            for succ in self.successors
-        ]
-
-        return CompiledBB(block, self, Signature(input_row, output_rows))
-
-
-def _make_predicate_output(
-    graph: Hugr, pred: OutPortV, output_vars: list[list[str]], dfg: DFContainer
-) -> OutPortV:
-    """Selects an output based on a predicate.
-
-    Given `pred: Sum((), (), ...)` and output variable sets `#s1, #s2, ...`,
-    constructs a predicate value of type `Sum(Tuple(#s1), Tuple(#s2), ...)`.
-    """
-    assert isinstance(pred.ty, SumType) and len(pred.ty.element_types) == len(
-        output_vars
-    )
-    tuples = [
-        graph.add_make_tuple(
-            inputs=[dfg[x].port for x in sorted(vs) if x in dfg], parent=dfg.node
-        ).out_port(0)
-        for vs in output_vars
-    ]
-    tys = [t.ty for t in tuples]
-    conditional = graph.add_conditional(cond_input=pred, inputs=tuples, parent=dfg.node)
-    for i, ty in enumerate(tys):
-        case = graph.add_case(conditional)
-        inp = graph.add_input(output_tys=tys, parent=case).out_port(i)
-        tag = graph.add_tag(variants=tys, tag=i, inp=inp, parent=case).out_port(0)
-        graph.add_output(inputs=[tag], parent=case)
-    return conditional.add_out_port(SumType([t.ty for t in tuples]))
-=======
             self.vars.used |= {
                 return_var(i): ast.Name(return_var(i), ast.Load)
                 for i in range(num_returns)
@@ -260,5 +124,4 @@
         return None
 
     def generic_visit(self, node: ast.AST) -> None:
-        self.bb.vars.update_used(node)
->>>>>>> ac6705a7
+        self.bb.vars.update_used(node)