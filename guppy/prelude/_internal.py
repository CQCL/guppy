--- conflicted
+++ resolved
@@ -12,13 +12,8 @@
     CustomFunction,
     DefaultCallChecker,
 )
-<<<<<<< HEAD
-from guppy.error import GuppyTypeError, GuppyError
-from guppy.gtypes import GuppyType, FunctionType, BoolType, Subst, unify
-=======
 from guppy.error import GuppyError, GuppyTypeError
-from guppy.gtypes import BoolType, FunctionType, GuppyType
->>>>>>> e68c4975
+from guppy.gtypes import BoolType, FunctionType, GuppyType, Subst, unify
 from guppy.hugr import ops, tys, val
 from guppy.hugr.hugr import OutPortV
 from guppy.nodes import GlobalCall
