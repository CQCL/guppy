--- conflicted
+++ resolved
@@ -47,7 +47,6 @@
         "func",
         "args",
         "type_args",
-<<<<<<< HEAD
     )
 
 
@@ -145,18 +144,6 @@
     _fields = (
         "elt",
         "generators",
-=======
->>>>>>> ac4659cd
-    )
-
-
-class TypeApply(ast.expr):
-    value: ast.expr
-    tys: Sequence[GuppyType]
-
-    _fields = (
-        "value",
-        "tys",
     )
 
 
