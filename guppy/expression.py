--- conflicted
+++ resolved
@@ -58,17 +58,8 @@
 
     def visit_Name(self, node: ast.Name) -> OutPortV:
         x = node.id
-<<<<<<< HEAD
         if x in self.dfg:
-            return self.dfg[x].port
-        elif x in self.global_variables:
-            load = self.graph.add_load_constant(
-                self.global_variables[x].port, self.dfg.node
-            )
-            return load.out_port(0)
-=======
-        if x in self.dfg or x in self.global_variables:
-            var = self.dfg.get_var(x) or self.global_variables[x]
+            var = self.dfg[x]
             if var.ty.linear and var.used is not None:
                 raise GuppyError(
                     f"Variable `{x}` with linear type `{var.ty}` was "
@@ -77,8 +68,12 @@
                     [var.used],
                 )
             var.used = node
-            return var.port
->>>>>>> 67fb8915
+            return self.dfg[x].port
+        elif x in self.global_variables:
+            load = self.graph.add_load_constant(
+                self.global_variables[x].port, self.dfg.node
+            )
+            return load.out_port(0)
         raise InternalGuppyError(
             f"Variable `{x}` is not defined in ExpressionCompiler. This should have "
             f"been caught by program analysis!"
