--- conflicted
+++ resolved
@@ -77,7 +77,7 @@
             bb.compute_variable_stats(num_returns)
         self.live_before = LivenessAnalysis().run(self.bbs)
         self.ass_before, self.maybe_ass_before = AssignmentAnalysis(
-            def_ass_before, maybe_ass_before
+            self.bbs, def_ass_before, maybe_ass_before
         ).run_unpacked(self.bbs)
 
     def compile(
@@ -91,17 +91,8 @@
         """Compiles the CFG."""
 
         # First, we need to run program analysis
-<<<<<<< HEAD
         ass_before = {v.name for v in input_row}
         self.analyze(len(return_tys), ass_before, ass_before)
-=======
-        for bb in self.bbs:
-            bb.compute_variable_stats(len(return_tys))
-        self.live_before = LivenessAnalysis().run(self.bbs)
-        self.ass_before, self.maybe_ass_before = AssignmentAnalysis(
-            self.bbs, {v.name for v in input_row}
-        ).run_unpacked(self.bbs)
->>>>>>> b167849c
 
         # We start by compiling the entry BB
         entry_compiled = self._compile_bb(
