import ast
import inspect
import sys
import textwrap
from dataclasses import dataclass
from typing import Optional, Any, Callable, Union

from guppy.cfg import CFGBuilder
from guppy.compiler_base import CompilerBase, VarMap, RawVariable, Variable
from guppy.expression import expr_to_row
from guppy.guppy_types import (
    GuppyType,
    IntType,
    FloatType,
    BoolType,
    FunctionType,
    TupleType,
    TypeRow,
    StringType,
<<<<<<< HEAD
=======
    QubitType,
>>>>>>> 9a5350e6
)
from guppy.hugr.hugr import Hugr, Node
from guppy.error import GuppyError, SourceLoc


def type_from_ast(node: ast.expr) -> GuppyType:
    """Turns an AST expression into a Guppy type."""
    if isinstance(node, ast.Name):
        if node.id == "int":
            return IntType()
        elif node.id == "float":
            return FloatType()
        elif node.id == "bool":
            return BoolType()
        elif node.id == "str":
            return StringType()
        elif node.id == "qubit":
            return QubitType()
    elif isinstance(node, ast.Tuple):
        return TupleType([type_from_ast(el) for el in node.elts])
    elif isinstance(node, ast.Subscript) and isinstance(node.value, ast.Name):
        if node.value.id == "tuple":
            if isinstance(node.slice, ast.Tuple):
                return TupleType([type_from_ast(e) for e in node.slice.elts])
            else:
                return TupleType([type_from_ast(node.slice)])
    # TODO: Remaining cases
    raise GuppyError(f"Invalid type: `{ast.unparse(node)}`", node)


def type_row_from_ast(node: ast.expr) -> TypeRow:
    """Turns an AST expression into a Guppy type row.

    This is needed to interpret the return type annotation of functions.
    """
    # The return type `-> None` is represented in the ast as `ast.Constant(value=None)`
    if isinstance(node, ast.Constant) and node.value is None:
        return TypeRow([])
<<<<<<< HEAD
    return TypeRow([type_from_ast(e) for e in expr_to_row(node)])
=======
    # Unpack top-level tuple into row
    if (
        isinstance(node, ast.Subscript)
        and isinstance(node.value, ast.Name)
        and node.value.id == "tuple"
    ):
        if isinstance(node.slice, ast.Tuple):
            nodes = node.slice.elts
        else:
            nodes = [node.slice]
    elif isinstance(node, ast.Tuple):
        nodes = node.elts
    else:
        nodes = [node]
    return TypeRow([type_from_ast(e) for e in nodes])
>>>>>>> 9a5350e6


@dataclass
class GuppyFunction:
    """Class holding all information associated with a Function during compilation."""

    name: str
    module: "GuppyModule"
    def_node: Node
    ty: FunctionType
    ast: ast.FunctionDef

    def __call__(self, *args: Any, **kwargs: Any) -> Any:
        # The `@guppy` annotator returns a `GuppyFunction`. If the user tries to call
        # it, we can give a nice error message:
        raise GuppyError("Guppy functions can only be called inside of Guppy functions")


class FunctionCompiler(CompilerBase):
    cfg_builder: CFGBuilder

    def __init__(self, graph: Hugr, global_variables: VarMap):
        super().__init__(graph, global_variables)
        self.cfg_builder = CFGBuilder()

    @staticmethod
    def validate_signature(func_def: ast.FunctionDef) -> FunctionType:
        """Checks the signature of a function definition and returns the corresponding
        Guppy type."""
        if len(func_def.args.posonlyargs) != 0:
            raise GuppyError(
                "Positional-only parameters not supported", func_def.args.posonlyargs[0]
            )
        if len(func_def.args.kwonlyargs) != 0:
            raise GuppyError(
                "Keyword-only parameters not supported", func_def.args.kwonlyargs[0]
            )
        if func_def.args.vararg is not None:
            raise GuppyError("*args not supported", func_def.args.vararg)
        if func_def.args.kwarg is not None:
            raise GuppyError("**kwargs not supported", func_def.args.kwarg)
        if func_def.returns is None:
            raise GuppyError(
                "Return type must be annotated", func_def
            )  # TODO: Error location is incorrect

        arg_tys = []
        arg_names = []
        for i, arg in enumerate(func_def.args.args):
            if arg.annotation is None:
                raise GuppyError("Argument type must be annotated", arg)
            ty = type_from_ast(arg.annotation)
            arg_tys.append(ty)
            arg_names.append(arg.arg)

        ret_type_row = type_row_from_ast(func_def.returns)
        return FunctionType(arg_tys, ret_type_row.tys, arg_names)

    def compile(
        self,
        module: "GuppyModule",
        func_def: ast.FunctionDef,
        def_node: Node,
    ) -> GuppyFunction:
        func_ty = FunctionCompiler.validate_signature(func_def)
        args = func_def.args.args

        cfg = self.cfg_builder.build(func_def.body, len(func_ty.returns))

        def_input = self.graph.add_input(parent=def_node)
        cfg_node = self.graph.add_cfg(
            def_node, inputs=[def_input.add_out_port(ty) for ty in func_ty.args]
        )
        assert func_ty.arg_names is not None
        input_sig = [
            RawVariable(x, t, l)
            for x, t, l in zip(func_ty.arg_names, func_ty.args, args)
        ]
        cfg.compile(
            self.graph,
            input_sig,
            list(func_ty.returns),
            cfg_node,
            self.global_variables,
        )

        # Add final output node for the def block
        self.graph.add_output(
            inputs=[cfg_node.add_out_port(ty) for ty in func_ty.returns],
            parent=def_node,
        )

        return GuppyFunction(func_def.name, module, def_node, func_ty, func_def)


def format_source_location(
    source_lines: list[str],
    loc: Union[ast.AST, ast.operator, ast.expr, ast.arg, ast.Name],
    line_offset: int,
    num_lines: int = 3,
    indent: int = 4,
) -> str:
    """Creates a pretty banner to show source locations for errors."""
    assert loc.end_col_offset is not None  # TODO
    s = "".join(source_lines[max(loc.lineno - num_lines, 0) : loc.lineno]).rstrip()
    s += "\n" + loc.col_offset * " " + (loc.end_col_offset - loc.col_offset) * "^"
    s = textwrap.dedent(s).splitlines()
    # Add line numbers
    line_numbers = [
        str(line_offset + loc.lineno - i) + ":" for i in range(num_lines, 0, -1)
    ]
    longest = max(len(ln) for ln in line_numbers)
    prefixes = [ln + " " * (longest - len(ln) + indent) for ln in line_numbers]
    res = ""
    for prefix, line in zip(prefixes, s[:-1]):
        res += prefix + line + "\n"
    res += (longest + indent) * " " + s[-1]
    return res


class GuppyModule(object):
    """A Guppy module backed by a Hugr graph.

    Instances of this class can be used as a decorator to add functions to the module.
    After all functions are added, `compile()` must be called to obtain the Hugr.
    """

    name: str
    graph: Hugr
    module_node: Node
    # function, AST, source lines, line offset
    declared_funcs: dict[
        str, tuple[Callable[..., Any], ast.FunctionDef, list[str], int]
    ]
    # function, AST, source lines, line offset
    annotated_funcs: dict[
        str, tuple[Callable[..., Any], ast.FunctionDef, list[str], int]
    ]
    fun_decls: list[GuppyFunction]

    def __init__(self, name: str):
        self.name = name
        self.graph = Hugr(name)
        self.module_node = self.graph.set_root_name(self.name)
        self.annotated_funcs = {}
        self.declared_funcs = {}
        self.fun_decls = []

    def __call__(self, f: Callable[..., Any]) -> None:
        f, func_ast, source_lines, line_offset = self._parse(f)
        self.annotated_funcs[func_ast.name] = f, func_ast, source_lines, line_offset

    def declare(self, f: Callable[..., Any]) -> None:
        f, func_ast, source_lines, line_offset = self._parse(f)
        self.declared_funcs[func_ast.name] = f, func_ast, source_lines, line_offset

    def _parse(
        self, f: Callable[..., Any]
    ) -> tuple[Callable[..., Any], ast.FunctionDef, list[str], int]:
        source_lines, line_offset = inspect.getsourcelines(f)
        line_offset -= 1
        source = "".join(source_lines)  # Lines already have trailing \n's
        source = textwrap.dedent(source)
        func_ast = ast.parse(source).body[0]
        if not isinstance(func_ast, ast.FunctionDef):
            raise GuppyError("Only functions can be placed in modules", func_ast)
        if func_ast.name in self.annotated_funcs:
            raise GuppyError(
                f"Module `{self.name}` already contains a function named `{func_ast.name}` "
                f"(declared at {SourceLoc.from_ast(self.annotated_funcs[func_ast.name][1], line_offset)})",
                func_ast,
            )
        return f, func_ast, source_lines, line_offset

    def compile(self, exit_on_error: bool = False) -> Optional[Hugr]:
        """Compiles the module and returns the final Hugr."""
        try:
            global_variables = {}
            defs = {}
            for name, (
                f,
                func_ast,
                source_lines,
                line_offset,
            ) in self.annotated_funcs.items():
                func_ty = FunctionCompiler.validate_signature(func_ast)
                def_node = self.graph.add_def(func_ty, self.module_node, func_ast.name)
                defs[name] = def_node
                global_variables[name] = Variable(name, def_node.out_port(0), func_ast)
<<<<<<< HEAD
=======
            for name, (
                f,
                func_ast,
                source_lines,
                line_offset,
            ) in self.declared_funcs.items():
                func_ty = FunctionCompiler.validate_signature(func_ast)
                if len(func_ast.body) > 1 or not isinstance(func_ast.body[0], ast.Pass):
                    raise GuppyError(
                        "Declared functions may not have a body.", func_ast.body[0]
                    )
                decl_node = self.graph.add_declare(
                    func_ty, self.module_node, func_ast.name
                )
                global_variables[name] = Variable(name, decl_node.out_port(0), func_ast)
>>>>>>> 9a5350e6
            for name, (
                f,
                func_ast,
                source_lines,
                line_offset,
            ) in self.annotated_funcs.items():
                func = FunctionCompiler(self.graph, global_variables).compile(
                    self, func_ast, defs[name]
                )
                self.fun_decls.append(func)
            return self.graph
        except GuppyError as err:
            if err.location:
                loc = err.location
                line = line_offset + loc.lineno
                print(
                    f"Guppy compilation failed. Error in file {inspect.getsourcefile(f)}:{line}\n",
                    file=sys.stderr,
                )
                print(
                    format_source_location(source_lines, loc, line_offset + 1),
                    file=sys.stderr,
                )
            else:
                print(
                    f'Guppy compilation failed. Error in file "{inspect.getsourcefile(f)}"\n',
                    file=sys.stderr,
                )
            print(
                f"{err.__class__.__name__}: {err.get_msg(line_offset)}", file=sys.stderr
            )
            if exit_on_error:
                sys.exit(1)
            return None


def guppy(f: Callable[..., Any]) -> Optional[Hugr]:
    """Decorator to compile functions outside of modules for testing."""
    module = GuppyModule("module")
    module(f)
    return module.compile(exit_on_error=False)<|MERGE_RESOLUTION|>--- conflicted
+++ resolved
@@ -17,10 +17,7 @@
     TupleType,
     TypeRow,
     StringType,
-<<<<<<< HEAD
-=======
     QubitType,
->>>>>>> 9a5350e6
 )
 from guppy.hugr.hugr import Hugr, Node
 from guppy.error import GuppyError, SourceLoc
@@ -59,9 +56,6 @@
     # The return type `-> None` is represented in the ast as `ast.Constant(value=None)`
     if isinstance(node, ast.Constant) and node.value is None:
         return TypeRow([])
-<<<<<<< HEAD
-    return TypeRow([type_from_ast(e) for e in expr_to_row(node)])
-=======
     # Unpack top-level tuple into row
     if (
         isinstance(node, ast.Subscript)
@@ -77,7 +71,6 @@
     else:
         nodes = [node]
     return TypeRow([type_from_ast(e) for e in nodes])
->>>>>>> 9a5350e6
 
 
 @dataclass
@@ -208,6 +201,7 @@
     name: str
     graph: Hugr
     module_node: Node
+    compiler: FunctionCompiler
     # function, AST, source lines, line offset
     declared_funcs: dict[
         str, tuple[Callable[..., Any], ast.FunctionDef, list[str], int]
@@ -267,8 +261,6 @@
                 def_node = self.graph.add_def(func_ty, self.module_node, func_ast.name)
                 defs[name] = def_node
                 global_variables[name] = Variable(name, def_node.out_port(0), func_ast)
-<<<<<<< HEAD
-=======
             for name, (
                 f,
                 func_ast,
@@ -284,7 +276,6 @@
                     func_ty, self.module_node, func_ast.name
                 )
                 global_variables[name] = Variable(name, decl_node.out_port(0), func_ast)
->>>>>>> 9a5350e6
             for name, (
                 f,
                 func_ast,
