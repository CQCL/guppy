--- conflicted
+++ resolved
@@ -3,15 +3,9 @@
 from dataclasses import dataclass
 
 from guppy.ast_util import AstNode
-<<<<<<< HEAD
-from guppy.checker.core import Variable, CallableVariable
+from guppy.checker.core import CallableVariable, Variable
 from guppy.gtypes import FunctionType, Inst
-from guppy.hugr.hugr import OutPortV, DFContainingNode, Hugr
-=======
-from guppy.checker.core import CallableVariable, Variable
-from guppy.gtypes import FunctionType
 from guppy.hugr.hugr import DFContainingNode, Hugr, OutPortV
->>>>>>> e68c4975
 
 
 @dataclass
