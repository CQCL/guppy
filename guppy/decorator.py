import functools
<<<<<<< HEAD
import inspect
from collections.abc import Callable
=======
from collections.abc import Callable, Iterator, Sequence
>>>>>>> d0cf1043
from dataclasses import dataclass
from typing import Any, ClassVar, TypeVar

from guppy.ast_util import AstNode, has_empty_body
from guppy.checker.core import PyScope
from guppy.custom import (
    CustomCallChecker,
    CustomCallCompiler,
    CustomFunction,
    DefaultCallChecker,
    DefaultCallCompiler,
    OpCompiler,
)
from guppy.error import GuppyError, pretty_errors
from guppy.gtypes import GuppyType, TypeTransformer
from guppy.hugr import ops, tys
from guppy.hugr.hugr import Hugr
from guppy.module import GuppyModule, PyFunc, parse_py_func

FuncDecorator = Callable[[PyFunc], PyFunc]
CustomFuncDecorator = Callable[[PyFunc], CustomFunction]
ClassDecorator = Callable[[type], type]


class _Guppy:
    """Class for the `@guppy` decorator."""

    # The current module
    _module: GuppyModule | None

    def __init__(self) -> None:
        self._module = None

    def set_module(self, module: GuppyModule) -> None:
        self._module = module

    @pretty_errors
    def __call__(self, arg: PyFunc | GuppyModule) -> Hugr | None | FuncDecorator:
        """Decorator to annotate Python functions as Guppy code.

        Optionally, the `GuppyModule` in which the function should be placed can be
        passed to the decorator.
        """
        if isinstance(arg, GuppyModule):

            def dec(f: Callable[..., Any]) -> Callable[..., Any]:
                assert isinstance(arg, GuppyModule)
                arg.register_func_def(f, get_python_scope())

                @functools.wraps(f)
                def dummy(*args: Any, **kwargs: Any) -> Any:
                    raise GuppyError(
                        "Guppy functions can only be called in a Guppy context"
                    )

                return dummy

            return dec
        else:
            module = self._module or GuppyModule("module")
            module.register_func_def(arg, get_python_scope())
            return module.compile()

    @pretty_errors
    def extend_type(self, module: GuppyModule, ty: type[GuppyType]) -> ClassDecorator:
        """Decorator to add new instance functions to a type."""
        module._instance_func_buffer = {}

        def dec(c: type) -> type:
            module._register_buffered_instance_funcs(ty, get_python_scope())
            return c

        return dec

    @pretty_errors
    def type(
        self,
        module: GuppyModule,
        hugr_ty: tys.SimpleType,
        name: str = "",
        linear: bool = False,
    ) -> ClassDecorator:
        """Decorator to annotate a class definitions as Guppy types.

        Requires the static Hugr translation of the type. Additionally, the type can be
        marked as linear. All `@guppy` annotated functions on the class are turned into
        instance functions.
        """
        module._instance_func_buffer = {}

        def dec(c: type) -> type:
            _name = name or c.__name__

            @dataclass(frozen=True)
            class NewType(GuppyType):
                args: Sequence[GuppyType]
                name: ClassVar[str] = _name

                @staticmethod
                def build(*args: GuppyType, node: AstNode | None = None) -> "GuppyType":
                    # At the moment, custom types don't support type arguments.
                    if len(args) > 0:
                        raise GuppyError(
                            f"Type `{_name}` does not accept type parameters.", node
                        )
                    return NewType([])

                @property
                def type_args(self) -> Iterator[GuppyType]:
                    return iter(self.args)

                @property
                def linear(self) -> bool:
                    return linear

                def to_hugr(self) -> tys.SimpleType:
                    return hugr_ty

                def transform(self, transformer: TypeTransformer) -> GuppyType:
                    return transformer.transform(self) or NewType(
                        [ty.transform(transformer) for ty in self.args]
                    )

                def __str__(self) -> str:
                    return _name

            NewType.__name__ = name
            NewType.__qualname__ = _name
            module.register_type(_name, NewType)
            module._register_buffered_instance_funcs(NewType, get_python_scope())
            setattr(c, "_guppy_type", NewType)
            return c

        return dec

    @pretty_errors
    def type_var(self, module: GuppyModule, name: str, linear: bool = False) -> TypeVar:
        """Creates a new type variable in a module."""
        module.register_type_var(name, linear)
        return TypeVar(name)

    @pretty_errors
    def custom(
        self,
        module: GuppyModule,
        compiler: CustomCallCompiler | None = None,
        checker: CustomCallChecker | None = None,
        higher_order_value: bool = True,
        name: str = "",
    ) -> CustomFuncDecorator:
        """Decorator to add custom typing or compilation behaviour to function decls.

        Optionally, usage of the function as a higher-order value can be disabled. In
        that case, the function signature can be omitted if a custom call compiler is
        provided.
        """

        def dec(f: PyFunc) -> CustomFunction:
            func_ast = parse_py_func(f)
            if not has_empty_body(func_ast):
                raise GuppyError(
                    "Body of custom function declaration must be empty",
                    func_ast.body[0],
                )
            call_checker = checker or DefaultCallChecker()
            func = CustomFunction(
                name or func_ast.name,
                func_ast,
                compiler or DefaultCallCompiler(),
                call_checker,
                higher_order_value,
            )
            call_checker.func = func
            module.register_custom_func(func)
            return func

        return dec

    def hugr_op(
        self,
        module: GuppyModule,
        op: ops.OpType,
        checker: CustomCallChecker | None = None,
        higher_order_value: bool = True,
        name: str = "",
    ) -> CustomFuncDecorator:
        """Decorator to annotate function declarations as HUGR ops."""
        return self.custom(module, OpCompiler(op), checker, higher_order_value, name)

    def declare(self, module: GuppyModule) -> FuncDecorator:
        """Decorator to declare functions"""

        def dec(f: Callable[..., Any]) -> Callable[..., Any]:
            module.register_func_decl(f)

            @functools.wraps(f)
            def dummy(*args: Any, **kwargs: Any) -> Any:
                raise GuppyError(
                    "Guppy functions can only be called in a Guppy context"
                )

            return dummy

        return dec


guppy = _Guppy()


def get_python_scope() -> PyScope:
    """Looks up all available Python variables from the call-site.

    Walks up the call stack until we have left the `guppy` module.
    """
    # Note that this approach will yield unintended results if the user doesn't invoke
    # the decorator directly. For example:
    #
    #       def my_dec(f):
    #           some_local = ...
    #           return guppy(f)
    #
    #       @my_dec
    #       def guppy_func(x: int) -> int:
    #           ....
    #
    # Here, we would reach the scope of `my_dec` and `some_local` would be available
    # in the Guppy code.
    # TODO: Is there a better way to obtain the variables in scope? Note that we
    #  could do `inspect.getclosurevars(f)` but it will fail if `f` has recursive
    #  calls. A custom solution based on `f.__code__.co_freevars` and
    #  `f.__closure__` would only work for CPython.
    frame = inspect.currentframe()
    if frame is None:
        return {}
    while frame.f_back is not None and frame.f_globals["__name__"].startswith("guppy."):
        frame = frame.f_back
    py_scope = frame.f_globals | frame.f_locals
    # Explicitly delete frame to avoid reference cycle.
    # See https://docs.python.org/3/library/inspect.html#the-interpreter-stack
    del frame
    return py_scope<|MERGE_RESOLUTION|>--- conflicted
+++ resolved
@@ -1,10 +1,6 @@
 import functools
-<<<<<<< HEAD
 import inspect
-from collections.abc import Callable
-=======
 from collections.abc import Callable, Iterator, Sequence
->>>>>>> d0cf1043
 from dataclasses import dataclass
 from typing import Any, ClassVar, TypeVar
 
