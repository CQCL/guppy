--- conflicted
+++ resolved
@@ -6,11 +6,7 @@
 from typing_extensions import Self
 
 from guppy.ast_util import AstNode, name_nodes_in_ast
-<<<<<<< HEAD
-from guppy.nodes import DesugaredListComp, NestedFunctionDef
-=======
-from guppy.nodes import NestedFunctionDef, PyExpr
->>>>>>> 67901612
+from guppy.nodes import DesugaredListComp, NestedFunctionDef, PyExpr
 
 if TYPE_CHECKING:
     from guppy.cfg.cfg import BaseCFG
@@ -123,7 +119,6 @@
         for name in name_nodes_in_ast(node.target):
             self.stats.assigned[name.id] = node
 
-<<<<<<< HEAD
     def visit_DesugaredListComp(self, node: DesugaredListComp) -> None:
         # Names bound in the comprehension are only available inside, so we shouldn't
         # update `self.stats` with assignments
@@ -142,11 +137,10 @@
         self.stats.used |= {
             x: n for x, n in inner_stats.used.items() if x not in self.stats.assigned
         }
-=======
+
     def visit_PyExpr(self, node: PyExpr) -> None:
         # Don't look into `py(...)` expressions
         pass
->>>>>>> 67901612
 
     def visit_NestedFunctionDef(self, node: NestedFunctionDef) -> None:
         # In order to compute the used external variables in a nested function
