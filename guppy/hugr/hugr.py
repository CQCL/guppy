import itertools
from abc import ABC, abstractmethod
from collections.abc import Iterator, Sequence
from contextlib import contextmanager
from dataclasses import dataclass, field
from typing import Any, Optional

import networkx as nx  # type: ignore[import]

import guppy.hugr.ops as ops
import guppy.hugr.raw as raw
from guppy.gtypes import (
    FunctionType,
    GuppyType,
    SumType,
    TupleType,
    row_to_type,
<<<<<<< HEAD
    Inst,
=======
    type_to_row,
>>>>>>> e68c4975
)
from guppy.hugr import val, tys

NodeIdx = int
PortOffset = int


@dataclass(frozen=True)
class Port(ABC):
    """Base class for ports on nodes."""

    node: "Node"
    offset: PortOffset | None


class InPort(Port, ABC):
    """Base class for a port that incoming wires connect to."""


class OutPort(Port, ABC):
    """Base class for a port that outgoing wires come from."""


@dataclass(frozen=True)
class InPortV(InPort):
    """A typed value input port."""

    ty: GuppyType
    offset: PortOffset


@dataclass(frozen=True)
class OutPortV(OutPort):
    """A typed value output port."""

    ty: GuppyType
    offset: PortOffset


@dataclass(frozen=True)
class InPortCF(InPort):
    """A control-flow input port."""

    # Control flow inputs are unordered so no port offset is needed
    offset: None = field(default=None, init=False)


class OutPortCF(OutPort):
    """A control-flow output port."""


Edge = tuple[OutPort, InPort]

TypeList = list[GuppyType]


@dataclass
class Node(ABC):
    """Base class for a node in the graph.

    Has a number of input and output ports and an associated op type.
    """

    idx: NodeIdx
    op: ops.OpType
    parent: Optional["Node"]
    meta_data: dict[str, Any]

    @property
    @abstractmethod
    def num_in_ports(self) -> int:
        """The number of input ports on this node."""

    @property
    @abstractmethod
    def num_out_ports(self) -> int:
        """The number of output ports on this node."""

    @abstractmethod
    def in_port(self, offset: PortOffset | None) -> InPort:
        """Returns the input port at the given offset."""

    @abstractmethod
    def out_port(self, offset: PortOffset | None) -> OutPort:
        """Returns the output port at the given offset."""

    @abstractmethod
    def update_op(self) -> None:
        """Updates the op type associated with this node with additional information.

        This should be called before serialisation.
        """

    @property
    def in_ports(self) -> Iterator[InPort]:
        """Returns an iterator over all input ports from left to right."""
        return (self.in_port(i) for i in range(self.num_in_ports))

    @property
    def out_ports(self) -> Iterator[OutPort]:
        """Returns an iterator over all output ports from left to right."""
        return (self.out_port(i) for i in range(self.num_out_ports))


@dataclass
class VNode(Node):
    """A node with typed value ports."""

    in_port_types: TypeList
    out_port_types: TypeList

    @property
    def num_in_ports(self) -> int:
        """The number of input ports on this node."""
        return len(self.in_port_types)

    @property
    def num_out_ports(self) -> int:
        """The number of output ports on this node."""
        return len(self.out_port_types)

    def add_in_port(self, ty: GuppyType) -> InPortV:
        """Adds an input port at the end of the node and returns the port."""
        p = InPortV(self, self.num_in_ports, ty)
        self.in_port_types.append(ty)
        return p

    def add_out_port(self, ty: GuppyType) -> OutPortV:
        """Adds an output port at the end of the node and returns the port."""
        p = OutPortV(self, self.num_out_ports, ty)
        self.out_port_types.append(ty)
        return p

    def in_port(self, offset: PortOffset | None) -> InPortV:
        """Returns the input port at the given offset."""
        assert offset is not None
        assert offset < self.num_in_ports
        return InPortV(self, offset, self.in_port_types[offset])

    def out_port(self, offset: PortOffset | None) -> OutPortV:
        """Returns the output port at the given offset."""
        assert offset is not None
        assert offset < self.num_out_ports
        return OutPortV(self, offset, self.out_port_types[offset])

    @property
    def in_ports(self) -> Iterator[InPortV]:
        """Returns an iterator over all input ports from left to right."""
        return (self.in_port(i) for i in range(self.num_in_ports))

    @property
    def out_ports(self) -> Iterator[OutPortV]:
        """Returns an iterator over all output ports from left to right."""
        return (self.out_port(i) for i in range(self.num_out_ports))

    def update_op(self) -> None:
        """Updates the operation associated with this node with type information.

        Feeds type information from the in- and out-ports to the operation class to
        update signature information. This function must be called before serialisation.
        """
        in_types = [t.to_hugr() for t in self.in_port_types]
        out_types = [t.to_hugr() for t in self.out_port_types]
        self.op.insert_port_types(in_types, out_types)
        super().update_op()


class CFNode(Node):
    """A node in a control-flow graph.

    Compared to value nodes, the ports on this node are not typed since they correspond
    to control-flow instead of data-flow.
    """

    _num_out_ports: int = 0

    @property
    def num_in_ports(self) -> int:
        """The number of input ports on this node."""
        return 0

    @property
    def num_out_ports(self) -> int:
        """The number of output ports on this node."""
        return self._num_out_ports

    def add_out_port(self) -> OutPortCF:
        """Adds an output port at the end of the node and returns the port."""
        p = OutPortCF(self, self.num_out_ports)
        self._num_out_ports += 1
        return p

    def in_port(self, offset: PortOffset | None) -> InPortCF:
        assert offset is None
        return InPortCF(self)

    def out_port(self, offset: PortOffset | None) -> OutPortCF:
        """Returns the output port at the given offset."""
        assert offset is not None
        assert offset < self.num_out_ports
        return OutPortCF(self, offset)

    def update_op(self) -> None:
        super().update_op()


class DFContainingNode(Node, ABC):
    """Base class for a node whose children form a dataflow graph.

    Compared to a normal node, this node tracks the `Input` and `Output` nodes of its
    child DFG which is required to compute the operation signature.
    """

    input_child: Optional["VNode"] = None  # Input Node for the child dataflow graph
    output_child: Optional["VNode"] = None  # Output Node for the child dataflow graph

    def update_op(self) -> None:
        """Updates the operation associated with this node with type information.

        Feeds type information from the signature of the contained dataflow graph to
        the operation class to. This function must be called before serialisation.
        """
        assert self.input_child is not None
        assert self.output_child is not None
        # Input and output node may have extra order edges connected, so we filter
        # `None`s here
        ins = [ty.to_hugr() for ty in self.input_child.out_port_types]
        outs = [ty.to_hugr() for ty in self.output_child.in_port_types]
        self.op.insert_child_dfg_signature(inputs=ins, outputs=outs)
        super().update_op()


class DFContainingVNode(VNode, DFContainingNode):
    """A value node whose children form a dataflow graph"""


class BlockNode(DFContainingNode, CFNode):
    """A `Block` node representing a basic block."""


OrderEdge = tuple["Node", "Node"]
ORDER_EDGE_KEY = (-1, -1)


class Hugr:
    """Hierarchical unified graph representation."""

    name: str
    root: VNode
    _graph: nx.MultiDiGraph  # TODO: We probably don't need networkx.
    _children: dict[NodeIdx, list[Node]]
    _default_parent: Node | None

    def __init__(self, name: str | None = None) -> None:
        """Creates a new Hugr."""
        self.name = name or "Unnamed"
        self._default_parent = None
        self._graph = nx.MultiDiGraph()
        self._children = {-1: []}
        self.root = self.add_node(
            op=ops.Module(), meta_data={"name": name}, parent=None
        )

    @contextmanager
    def parent(self, parent: Node) -> Iterator[None]:
        """Context manager to set a default parent for adding new nodes."""
        old_default = self._default_parent
        self._default_parent = parent
        yield
        self._default_parent = old_default

    def _insert_node(self, node: Node, inputs: list[OutPortV] | None = None) -> None:
        """Helper method to insert a node into the graph datastructure."""
        self._graph.add_node(node.idx, data=node)
        self._children[node.idx] = []
        self._children[node.parent.idx if node.parent else -1].append(node)
        if inputs is not None:
            for i, port in enumerate(inputs):
                self.add_edge(port, node.in_port(i))

    def add_node(
        self,
        op: ops.OpType,
        input_types: TypeList | None = None,
        output_types: TypeList | None = None,
        parent: Node | None = None,
        inputs: list[OutPortV] | None = None,
        meta_data: dict[str, Any] | None = None,
    ) -> VNode:
        """Helper method to add a generic value node to the graph."""
        input_types = input_types or []
        output_types = output_types or []
        parent = parent or self._default_parent
        node = VNode(
            idx=self._graph.number_of_nodes(),
            op=op,
            parent=parent,
            in_port_types=[p.ty for p in inputs] if inputs is not None else input_types,
            out_port_types=output_types,
            meta_data=meta_data or {},
        )
        self._insert_node(node, inputs)
        return node

    def _add_dfg_node(
        self,
        op: ops.OpType,
        input_types: TypeList | None = None,
        output_types: TypeList | None = None,
        parent: Node | None = None,
        inputs: list[OutPortV] | None = None,
        meta_data: dict[str, Any] | None = None,
    ) -> DFContainingVNode:
        """Helper method to add a generic dataflow containing value node to the
        graph."""
        input_types = input_types or []
        output_types = output_types or []
        parent = parent or self._default_parent
        node = DFContainingVNode(
            idx=self._graph.number_of_nodes(),
            op=op,
            parent=parent,
            in_port_types=[p.ty for p in inputs] if inputs is not None else input_types,
            out_port_types=output_types,
            meta_data=meta_data or {},
        )
        self._insert_node(node, inputs)
        return node

    def set_root_name(self, name: str) -> VNode:
        """Sets the name of the root node."""
        self.root.meta_data["name"] = name
        return self.root

    def add_constant(
        self, value: val.Value, ty: GuppyType, parent: Node | None = None
    ) -> VNode:
        """Adds a constant node holding a given value to the graph."""
        return self.add_node(
            ops.Const(value=value, typ=ty.to_hugr()), [], [ty], parent, None
        )

    def add_input(
        self, output_tys: TypeList | None = None, parent: Node | None = None
    ) -> VNode:
        """Adds an `Input` node to the graph."""
        parent = parent or self._default_parent
        node = self.add_node(ops.Input(), [], output_tys, parent)
        if isinstance(parent, DFContainingNode):
            parent.input_child = node
        return node

    def add_input_with_ports(
        self, output_tys: Sequence[GuppyType], parent: Node | None = None
    ) -> tuple[VNode, list[OutPortV]]:
        """Adds an `Input` node to the graph."""
        node = self.add_input(None, parent)
        ports = [node.add_out_port(ty) for ty in output_tys]
        return node, ports

    def add_output(
        self,
        inputs: list[OutPortV] | None = None,
        input_tys: TypeList | None = None,
        parent: Node | None = None,
    ) -> VNode:
        """Adds an `Output` node to the graph."""
        node = self.add_node(ops.Output(), input_tys, [], parent, inputs)
        if isinstance(parent, DFContainingNode):
            parent.output_child = node
        return node

    def add_block(self, parent: Node | None, num_successors: int = 0) -> BlockNode:
        """Adds a `Block` node to the graph."""
        node = BlockNode(
            idx=self._graph.number_of_nodes(), op=ops.DFB(), parent=parent, meta_data={}
        )
        self._insert_node(node)
        for _ in range(num_successors):
            node.add_out_port()
        return node

    def add_exit(self, output_tys: TypeList, parent: Node) -> CFNode:
        """Adds an `Exit` node to the graph."""
        outputs = [ty.to_hugr() for ty in output_tys]
        node = CFNode(
            idx=self._graph.number_of_nodes(),
            op=ops.Exit(cfg_outputs=outputs),
            parent=parent,
            meta_data={},
        )
        self._insert_node(node)
        return node

    def add_dfg(self, parent: Node) -> DFContainingVNode:
        """Adds a nested dataflow `DFG` node to the graph."""
        return self._add_dfg_node(ops.DFG(), [], [], parent)

    def add_case(self, parent: Node) -> DFContainingVNode:
        """Adds a `Case` node to the graph."""
        return self._add_dfg_node(ops.Case(), [], [], parent)

    def add_cfg(self, parent: Node, inputs: list[OutPortV]) -> VNode:
        """Adds a nested control-flow `CFG` node to the graph."""
        return self.add_node(ops.CFG(), [], [], parent, inputs)

    def add_conditional(
        self,
        cond_input: OutPortV,
        inputs: list[OutPortV],
        parent: Node | None = None,
    ) -> VNode:
        """Adds a `Conditional` node to the graph."""
        inputs = [cond_input, *inputs]
        return self.add_node(ops.Conditional(), None, None, parent, inputs)

    def add_tail_loop(
        self, inputs: list[OutPortV], parent: Node | None = None
    ) -> DFContainingVNode:
        """Adds a `TailLoop` node to the graph."""
        return self._add_dfg_node(ops.TailLoop(), None, None, parent, inputs)

    def add_make_tuple(
        self, inputs: list[OutPortV], parent: Node | None = None
    ) -> VNode:
        """Adds a `MakeTuple` node to the graph."""
        ty = TupleType([port.ty for port in inputs])
        return self.add_node(ops.MakeTuple(), None, [ty], parent, inputs)

    def add_unpack_tuple(
        self, input_tuple: OutPortV, parent: Node | None = None
    ) -> VNode:
        """Adds an `UnpackTuple` node to the graph."""
        assert isinstance(input_tuple.ty, TupleType)
        return self.add_node(
            ops.UnpackTuple(),
            None,
            list(input_tuple.ty.element_types),
            parent,
            [input_tuple],
        )

    def add_tag(
        self, variants: TypeList, tag: int, inp: OutPortV, parent: Node | None = None
    ) -> VNode:
        """Adds a `Tag` node to the graph."""
        types = [ty.to_hugr() for ty in variants]
        assert inp.ty == variants[tag]
        return self.add_node(
            ops.Tag(tag=tag, variants=types), None, [SumType(variants)], parent, [inp]
        )

    def add_load_constant(
        self, const_port: OutPortV, parent: Node | None = None
    ) -> VNode:
        """Adds a `LoadConstant` node to the graph."""
        return self.add_node(
            ops.LoadConstant(datatype=const_port.ty.to_hugr()),
            None,
            [const_port.ty],
            parent,
            [const_port],
        )

    def add_call(
        self, def_port: OutPortV, args: list[OutPortV], parent: Node | None = None
    ) -> VNode:
        """Adds a `Call` node to the graph."""
        assert isinstance(def_port.ty, FunctionType)
        return self.add_node(
            ops.Call(),
            None,
            list(type_to_row(def_port.ty.returns)),
            parent,
            [*args, def_port],
        )

    def add_indirect_call(
        self, fun_port: OutPortV, args: list[OutPortV], parent: Node | None = None
    ) -> VNode:
        """Adds an `IndirectCall` node to the graph."""
        assert isinstance(fun_port.ty, FunctionType)
        return self.add_node(
            ops.CallIndirect(),
            None,
            list(type_to_row(fun_port.ty.returns)),
            parent,
            [fun_port, *args],
        )

    def add_partial(
        self, def_port: OutPortV, args: list[OutPortV], parent: Node | None = None
    ) -> VNode:
        """Adds a `Partial` evaluation node to the graph."""
        assert isinstance(def_port.ty, FunctionType)
        assert len(def_port.ty.args) >= len(args)
        assert [p.ty for p in args] == def_port.ty.args[: len(args)]
        new_ty = FunctionType(
            def_port.ty.args[len(args) :],
            def_port.ty.returns,
            def_port.ty.arg_names[len(args) :]
            if def_port.ty.arg_names is not None
            else None,
        )
        return self.add_node(
            ops.DummyOp(name="partial"), None, [new_ty], parent, [*args, def_port]
        )

    def add_type_apply(
        self, func_port: OutPortV, args: Inst, parent: Optional[Node] = None
    ) -> VNode:
        """Adds a `TypeApply` node to the graph."""
        assert isinstance(func_port.ty, FunctionType)
        assert len(func_port.ty.quantified) == len(args)
        result_ty = func_port.ty.instantiate(args)
        ta = ops.TypeApplication(
            input=func_port.ty.to_hugr(),
            args=[tys.TypeArg(ty=ty.to_hugr()) for ty in args],
            output=result_ty.to_hugr(),
        )
        return self.add_node(
            ops.TypeApply(ta=ta),
            inputs=[func_port],
            output_types=[result_ty],
            parent=parent,
        )

    def add_def(
        self, fun_ty: FunctionType, parent: Node | None, name: str
    ) -> DFContainingVNode:
        """Adds a `Def` node to the graph."""
        return self._add_dfg_node(ops.FuncDefn(name=name), [], [fun_ty], parent, None)

    def add_declare(self, fun_ty: FunctionType, parent: Node, name: str) -> VNode:
        """Adds a `Declare` node to the graph."""
        return self.add_node(ops.FuncDecl(name=name), [], [fun_ty], parent, None)

    def add_edge(self, src_port: OutPort, tgt_port: InPort) -> None:
        """Adds an edge between two ports."""
        if isinstance(src_port, OutPortV) or isinstance(tgt_port, InPortV):
            assert isinstance(src_port, OutPortV)
            assert isinstance(tgt_port, InPortV)
            assert src_port.ty == tgt_port.ty
        else:
            assert isinstance(src_port, OutPortCF)
            assert isinstance(tgt_port, InPortCF)
        self._graph.add_edge(
            src_port.node.idx, tgt_port.node.idx, key=(src_port.offset, tgt_port.offset)
        )

    def add_order_edge(self, src: Node, tgt: Node) -> None:
        """Adds a order-edge between two nodes."""
        self._graph.add_edge(src.idx, tgt.idx, key=ORDER_EDGE_KEY)

    def nodes(self) -> Iterator[Node]:
        """Returns an iterator over all nodes in the graph."""
        return (n["data"] for n in self._graph.nodes.values())

    def get_node(self, idx: int) -> Node:
        """Returns the node corresponding to given index."""
        return self._graph.nodes[idx]["data"]  # type: ignore[no-any-return]

    def children(self, node: Node) -> list[Node]:
        """Returns list of a node's immediate children in the hierarchy."""
        return self._children[node.idx]

    def top_level_nodes(self) -> list[Node]:
        """Returns list of nodes at the top level of the hierarchy.

        These are nodes that do not have a parent. Usually this will just
        be the `Root` node.
        """
        return self._children[-1]

    def edges(self) -> Iterator[Edge]:
        """Returns an iterator over all edges in the graph."""
        return (
            self._to_edge(*e)
            for e in self._graph.edges(keys=True)
            if e[2] != ORDER_EDGE_KEY
        )

    def order_edges(self) -> Iterator[OrderEdge]:
        """Returns an iterator over all order-edges in the graph."""
        return (
            (self.get_node(e[0]), self.get_node(e[1]))
            for e in self._graph.edges(keys=True)
            if e[2] == ORDER_EDGE_KEY
        )

    def in_edges(self, port: InPort) -> Iterator[Edge]:
        """Returns an iterator over all edges connected to a given in-port."""
        for e in self._graph.in_edges(port.node.idx, keys=True):
            src, tgt = self._to_edge(*e)
            if tgt.offset == port.offset:
                yield src, tgt

    def out_edges(self, port: OutPort) -> Iterator[Edge]:
        """Returns an iterator over all edges originating from a given out-port."""
        for e in self._graph.out_edges(port.node.idx, keys=True):
            src, tgt = self._to_edge(*e)
            if src.offset == port.offset:
                yield src, tgt

    def order_successors(self, node: Node) -> Iterator[Node]:
        """Returns an iterator over all nodes that this node connects to via an
        order edge."""
        for _src, tgt, key in self._graph.out_edges(node.idx, keys=True):
            if key == ORDER_EDGE_KEY:
                yield tgt

    def order_predecessors(self, node: Node) -> Iterator[Node]:
        """Returns an iterator over all nodes that are connected to this node via an
        order edge."""
        for src, _tgt, key in self._graph.in_edges(node.idx, keys=True):
            if key == ORDER_EDGE_KEY:
                yield src

    def _to_edge(self, src: int, tgt: int, key: tuple[int, int]) -> Edge:
        src_node = self.get_node(src)
        tgt_node = self.get_node(tgt)
        return src_node.out_port(key[0]), tgt_node.in_port(key[1])

    def remove_edge(self, src_port: OutPort, tgt_port: InPort) -> None:
        """Removes an edge from the graph."""
        self._graph.remove_edge(
            src_port.node.idx, tgt_port.node.idx, key=(src_port.offset, tgt_port.offset)
        )

    def remove_dummy_nodes(self) -> "Hugr":
        """Replaces dummy ops with external function calls."""
        if self.root is None:
            raise ValueError("Dummy node removal requires a module root node")
        used_names: dict[str, int] = {}
        for n in list(self.nodes()):
            if isinstance(n, VNode) and isinstance(n.op, ops.DummyOp):
                name = n.op.name
                fun_ty = FunctionType(
                    list(n.in_port_types), row_to_type(n.out_port_types)
                )
                if name in used_names:
                    used_names[name] += 1
                    name = f"{name}${used_names[name]}"
                else:
                    used_names[name] = 0
                decl = self.add_declare(fun_ty, self.root, name)
                n.op = ops.Call()
                self.add_edge(decl.out_port(0), n.add_in_port(fun_ty))
        return self

    def insert_order_edges(self) -> "Hugr":
        """Adds state edges to all dataflow ops without inputs outputs.

        We add state edges connecting them to the input or output node of the DFG.
        This action must be performed before serialisation.
        """
        for n in self.nodes():
            if isinstance(n.op, ops.DataflowOp) and isinstance(
                n.parent, DFContainingNode
            ):
                if all(
                    next(self.in_edges(p), None) is None for p in n.in_ports
                ) and not isinstance(n.op, ops.Input):
                    assert n.parent.input_child is not None
                    self.add_order_edge(n.parent.input_child, n)
                if all(
                    next(self.out_edges(p), None) is None for p in n.out_ports
                ) and not isinstance(n.op, ops.Output):
                    assert n.parent.output_child is not None
                    self.add_order_edge(n, n.parent.output_child)
                # Special case: Call ops for functions without any arguments are
                # only connected to the top-level def/declare and also need an
                # order edge
                if isinstance(n.op, ops.Call) and n.num_in_ports == 1:  # noqa: SIM114
                    assert n.parent.input_child is not None
                    self.add_order_edge(n.parent.input_child, n)
                # Special case: Load constant ops always need an order edge
                elif isinstance(n.op, ops.LoadConstant):
                    assert n.parent.input_child is not None
                    self.add_order_edge(n.parent.input_child, n)
        return self

    def to_raw(self) -> raw.RawHugr:
        """Returns the raw representation of this HUGR for serialisation."""
        self.remove_dummy_nodes()
        self.insert_order_edges()
        # Hugr requires that Input/Output nodes are the first/second children in a DFG.
        # Furthermore, exit nodes must be the second children of CFGs. We're going to
        # satisfy this trivially by first serialising all inputs, outputs, entry and
        # exit nodes
        input_nodes: list[Node] = []
        output_nodes: list[Node] = []
        entry_nodes: list[Node] = []
        exit_nodes: list[Node] = []
        remaining_nodes: list[Node] = []
        indices = itertools.count()
        raw_index: dict[int, ops.NodeID] = {}
        all_nodes = self.nodes()
        root_node = next(all_nodes)
        for n in all_nodes:
            if isinstance(n.op, ops.Input):
                input_nodes.append(n)
            elif isinstance(n.op, ops.Output):
                output_nodes.append(n)
            elif (
                isinstance(n.op, ops.DFB)
                and next(self.in_edges(n.in_port(None)), None) is None
            ):
                entry_nodes.append(n)
            elif isinstance(n.op, ops.Exit):
                exit_nodes.append(n)
            else:
                remaining_nodes.append(n)
        for n in itertools.chain(
            iter([root_node]),
            iter(entry_nodes),
            iter(exit_nodes),
            iter(input_nodes),
            iter(output_nodes),
            iter(remaining_nodes),
        ):
            raw_index[n.idx] = next(indices)

        nodes: list[ops.OpType] = [ops.Module()] * self._graph.number_of_nodes()
        for n in self.nodes():
            idx = raw_index[n.idx]
            # Nodes without parent have themselves as parent in the serialised format
            parent = n.parent or n
            n.update_op()
            n.op.parent = raw_index[parent.idx]
            nodes[idx] = n.op

        edges: list[raw.Edge] = []
        for src, tgt in self.edges():
            edges.append(
                (
                    (raw_index[src.node.idx], src.offset),
                    (raw_index[tgt.node.idx], tgt.offset),
                )
            )

        for src, tgt in self.order_edges():
            edges.append(((raw_index[src.idx], None), (raw_index[tgt.idx], None)))

        if self.root is None:
            raise ValueError("Raw Hugr requires a root node")
        return raw.RawHugr(nodes=nodes, edges=edges)

    def serialize(self) -> bytes:
        """Serialize this Hugr in binary format."""
        return self.to_raw().packb()<|MERGE_RESOLUTION|>--- conflicted
+++ resolved
@@ -12,16 +12,13 @@
 from guppy.gtypes import (
     FunctionType,
     GuppyType,
+    Inst,
     SumType,
     TupleType,
     row_to_type,
-<<<<<<< HEAD
-    Inst,
-=======
     type_to_row,
->>>>>>> e68c4975
 )
-from guppy.hugr import val, tys
+from guppy.hugr import tys, val
 
 NodeIdx = int
 PortOffset = int
