import itertools
import networkx  # type: ignore

from abc import ABC, abstractmethod
from contextlib import contextmanager
from typing import Optional, Iterator, Tuple, Any
from dataclasses import dataclass

import guppy.hugr.ops as ops
import guppy.hugr.tys as tys
import guppy.hugr.raw as raw
from guppy.guppy_types import GuppyType, type_from_python_value, TupleType, FunctionType, SumType


NodeIdx = int
PortOffset = Optional[int]


@dataclass(frozen=True)
class Port(ABC):
    """ Base class for ports on nodes. """
    node: "Node"
    offset: PortOffset


class InPort(Port, ABC):
    """ Base class for a port that incoming wires connect to.  """
    pass


class OutPort(Port, ABC):
    """ Base class for a port that outgoing wires come from. """
    pass


@dataclass(frozen=True)
class InPortV(InPort):
    """ A typed value input port. """
    ty: GuppyType


@dataclass(frozen=True)
class OutPortV(OutPort):
    """ A typed value output port. """
    ty: GuppyType


class InPortCF(InPort):
    """ A control-flow input port. """
    pass


class OutPortCF(OutPort):
    """ A control-flow output port. """
    pass


Edge = tuple[OutPort, InPort]

TypeList = list[GuppyType]


@dataclass
class Node(ABC):
    """ Base class for a node in the graph.

    Has a number of input and output ports and an associated op type.
    """
    idx: NodeIdx
    op: ops.OpType
    parent: Optional["Node"]
    meta_data: dict[str, Any]

    @property
    @abstractmethod
    def num_in_ports(self) -> int:
        """ The number of input ports on this node. """
        pass

    @property
    @abstractmethod
    def num_out_ports(self) -> int:
        """ The number of output ports on this node. """
        pass

    @abstractmethod
    def in_port(self, offset: PortOffset) -> InPort:
        """ Returns the input port at the given offset. """
        pass

    @abstractmethod
    def out_port(self, offset: PortOffset) -> OutPort:
        """ Returns the output port at the given offset. """
        pass

    @abstractmethod
    def update_op(self) -> None:
        """ Updates the op type associated with this node with additional information.

        This should be called before serialisation.
        """
        pass

    @property
    def in_ports(self) -> Iterator[InPort]:
        """ Returns an iterator over all input ports from left to right. """
        return (self.in_port(i) for i in range(self.num_in_ports))

    @property
    def out_ports(self) -> Iterator[OutPort]:
        """ Returns an iterator over all output ports from left to right. """
        return (self.out_port(i) for i in range(self.num_out_ports))


@dataclass
class VNode(Node):
    """ A node with typed value ports. """
    in_port_types: TypeList
    out_port_types: TypeList

    @property
    def num_in_ports(self) -> int:
        """ The number of input ports on this node. """
        return len(self.in_port_types)

    @property
    def num_out_ports(self) -> int:
        """ The number of output ports on this node. """
        return len(self.out_port_types)

    def add_in_port(self, ty: GuppyType) -> InPortV:
        """ Adds an input port at the end of the node and returns the port. """
        p = InPortV(self, self.num_in_ports, ty)
        self.in_port_types.append(ty)
        return p

    def add_out_port(self, ty: GuppyType) -> OutPortV:
        """ Adds an output port at the end of the node and returns the port. """
        p = OutPortV(self, self.num_out_ports, ty)
        self.out_port_types.append(ty)
        return p

    def in_port(self, offset: PortOffset) -> InPortV:
        """ Returns the input port at the given offset. """
        assert offset is not None and offset < self.num_in_ports
        return InPortV(self, offset, self.in_port_types[offset])

    def out_port(self, offset: PortOffset) -> OutPortV:
        """ Returns the output port at the given offset. """
        assert offset is not None and  offset < self.num_out_ports
        return OutPortV(self, offset, self.out_port_types[offset])

    @property
    def in_ports(self) -> Iterator[InPortV]:
        """ Returns an iterator over all input ports from left to right. """
        return (self.in_port(i) for i in range(self.num_in_ports))

    @property
    def out_ports(self) -> Iterator[OutPortV]:
        """ Returns an iterator over all output ports from left to right. """
        return (self.out_port(i) for i in range(self.num_out_ports))

    def update_op(self) -> None:
        """ Updates the operation associated with this node with type information.

        Feeds type information from the in- and out-ports to the operation class to
        update signature information. This function must be called before serialisation.
        """
        in_types = [t.to_hugr() for t in self.in_port_types]
        out_types = [t.to_hugr() for t in self.out_port_types]
        self.op.insert_port_types(in_types, out_types)
        super().update_op()


class CFNode(Node):
    """ A node in a control-flow graph.

    Compared to value nodes, the ports on this node are not typed since
    they correspond to control-flow instead of data-flow
    """
    _num_out_ports: int = 0

    @property
    def num_in_ports(self) -> int:
        """ The number of input ports on this node. """
        return 0

    @property
    def num_out_ports(self) -> int:
        """ The number of output ports on this node. """
        return self._num_out_ports

    def add_in_port(self) -> InPortCF:
        """ Adds an input port at the end of the node and returns the port. """
        p = InPortCF(self, None)
        return p

    def add_out_port(self) -> OutPortCF:
        """ Adds an output port at the end of the node and returns the port. """
        p = OutPortCF(self, self.num_out_ports)
        self._num_out_ports += 1
        return p

    def in_port(self, offset: PortOffset) -> InPortCF:
        """ Returns the input port at the given offset. """
        return InPortCF(self, None)

    def out_port(self, offset: PortOffset) -> OutPortCF:
        """ Returns the output port at the given offset. """
        assert offset is not None
        assert offset < self.num_out_ports
        return OutPortCF(self, offset)

    def update_op(self) -> None:
        super().update_op()


class DFContainingNode(Node, ABC):
    """ Base class for a node whose children form a dataflow graph.

    Compared to a normal node, this node tracks the `Input` and `Output`
    nodes of its child DFG which is required to compute the operation signature.
    """
    input_child: Optional["VNode"] = None  # Input Node for the child dataflow graph
    output_child: Optional["VNode"] = None  # Output Node for the child dataflow graph

    def update_op(self) -> None:
        """ Updates the operation associated with this node with type information.

        Feeds type information from the signature of the contained dataflow graph to
        the operation class to. This function must be called before serialisation.
        """
        assert self.input_child is not None and self.output_child is not None
        # Input and output node may have extra order edges connected, so we filter Nones here
        ins = [ty.to_hugr() for ty in self.input_child.out_port_types]
        outs = [ty.to_hugr() for ty in self.output_child.in_port_types]
        self.op.insert_child_dfg_signature(inputs=ins, outputs=outs)
        super().update_op()


class DFContainingVNode(VNode, DFContainingNode):
    """ A value node whose children form a dataflow graph """


class BlockNode(DFContainingNode, CFNode):
    """ A `Block` node representing a basic block. """
    def update_op(self) -> None:
        # Insert the number of outputs into the op type. Note that we don't
        # make use of the HUGR feature where the variant data is appended to
        # successor input. Thus, `predicate_variants` will only contain empty
        # rows.
        assert isinstance(self.op, ops.DFB)
        self.op.predicate_variants = [[] for _ in range(self.num_out_ports)]
        super().update_op()


OrderEdge = tuple["Node", "Node"]
ORDER_EDGE_KEY = (-1, -1)


class Hugr:
    """ Hierarchical unified graph representation. """
    name: str
<<<<<<< HEAD
    root: VNode  # Non-module Hugrs may not have a root
=======
    root: Optional[Node]  # Non-module Hugrs may have no root
>>>>>>> 7ce56cbf
    _graph: networkx.MultiDiGraph  # TODO: We probably don't need networkx.
    _children: dict[NodeIdx, list[Node]]
    _default_parent: Optional[Node]

    def __init__(self, name: Optional[str] = None) -> None:
        """ Creates a new Hugr. """
        self.name = name or "Unnamed"
        self._default_parent = None
        self._graph = networkx.MultiDiGraph()
        self._children = {-1: []}
        self.root = self._add_node(op=ops.Module(), meta_data={"name": name}, parent=None)

    @contextmanager
    def parent(self, parent: Node) -> Iterator[None]:
        """ Context manager to set a default parent for adding new nodes. """
        old_default = self._default_parent
        self._default_parent = parent
        yield
        self._default_parent = old_default

    def _insert_node(self, node: Node, inputs: Optional[list[OutPortV]] = None) -> None:
        """ Helper method to insert a node into the graph datastructure. """
        self._graph.add_node(node.idx, data=node)
        self._children[node.idx] = []
        self._children[node.parent.idx if node.parent else -1].append(node)
        if inputs is not None:
            for i, port in enumerate(inputs):
                self.add_edge(port, node.in_port(i))

    def _add_node(self, op: ops.OpType, input_types: Optional[TypeList] = None, output_types: Optional[TypeList] = None,
                  parent: Optional[Node] = None, inputs: Optional[list[OutPortV]] = None,
                  meta_data: Optional[dict[str, Any]] = None) -> VNode:
        """ Helper method to add a generic value node to the graph. """
        input_types = input_types or []
        output_types = output_types or []
        parent = parent or self._default_parent
        node = VNode(idx=self._graph.number_of_nodes(), op=op, parent=parent,
                     in_port_types=[p.ty for p in inputs] if inputs is not None else input_types,
                     out_port_types=output_types, meta_data=meta_data or {})
        self._insert_node(node, inputs)
        return node

    def _add_dfg_node(self, op: ops.OpType, input_types: Optional[TypeList] = None,
                      output_types: Optional[TypeList] = None, parent: Optional[Node] = None,
                      inputs: Optional[list[OutPortV]] = None, meta_data: Optional[dict[str, Any]] = None) \
            -> DFContainingVNode:
        """ Helper method to add a generic dataflow containing value node to the graph. """
        input_types = input_types or []
        output_types = output_types or []
        parent = parent or self._default_parent
        node = DFContainingVNode(idx=self._graph.number_of_nodes(), op=op, parent=parent,
                                 in_port_types=[p.ty for p in inputs] if inputs is not None else input_types,
                                 out_port_types=output_types, meta_data=meta_data or {})
        self._insert_node(node, inputs)
        return node

    def set_root_name(self, name: str) -> VNode:
        """ Adds a Root node to the graph.

        Note that each Hugr may only have a single root.
        """
        self.root.meta_data["name"]=name
        return self.root

    def add_constant(self, value: object, parent: Optional[Node] = None) -> VNode:
        """ Adds a constant node holding a given value to the graph. """
        # TODO Update this once we have a better constant spec
        ty = type_from_python_value(value)
        if ty is None:
            raise ValueError(f"Invalid constant value: {value}")
        return self._add_node(ops.DummyOp(name=f'Constant: {value}'), [], [ty], parent, None)

    def add_arith(self, name: str, inputs: list[OutPortV], out_ty: GuppyType, parent: Optional[Node] = None) \
            -> VNode:
        """ Adds a node for an arithmetic operation. """
        # TODO Work with arithmetic resource
        return self._add_node(ops.DummyOp(name=name), None, [out_ty], parent, inputs)

    def add_input(self, output_tys: Optional[TypeList] = None, parent: Optional[Node] = None) -> VNode:
        """ Adds an `Input` node to the graph. """
        parent = parent or self._default_parent
        node = self._add_node(ops.Input(), [], output_tys, parent)
        if isinstance(parent, DFContainingNode):
            parent.input_child = node
        return node

    def add_output(self, inputs: Optional[list[OutPortV]] = None, input_tys: Optional[TypeList] = None,
                   parent: Optional[Node] = None) -> VNode:
        """ Adds an `Output` node to the graph. """
        node = self._add_node(ops.Output(), input_tys, [], parent, inputs)
        if isinstance(parent, DFContainingNode):
            parent.output_child = node
        return node

    def add_block(self, parent: Optional[Node]) -> BlockNode:
        """ Adds a `Block` node to the graph. """
        node = BlockNode(idx=self._graph.number_of_nodes(), op=ops.DFB(), parent=parent,
                         meta_data={})
        self._insert_node(node)
        return node

    def add_exit(self, output_tys: TypeList, parent: Node) -> CFNode:
        """ Adds an `Exit` node to the graph. """
        outputs = [ty.to_hugr() for ty in output_tys]
        node = CFNode(idx=self._graph.number_of_nodes(), op=ops.Exit(cfg_outputs=outputs),
                      parent=parent, meta_data={})
        self._insert_node(node)
        return node

    def add_dfg(self, parent: Node) -> DFContainingVNode:
        """ Adds a nested dataflow `DFG` node to the graph. """
        return self._add_dfg_node(ops.DFG(), [], [], parent)

    def add_case(self, parent: Node) -> DFContainingVNode:
        """ Adds a `Case` node to the graph. """
        return self._add_dfg_node(ops.Case(), [], [], parent)

    def add_cfg(self, parent: Node, inputs: list[OutPortV]) -> VNode:
        """ Adds a nested control-flow `CFG` node to the graph. """
        return self._add_node(ops.CFG(), [], [], parent, inputs)

    def add_conditional(self, cond_input: OutPortV, inputs: list[OutPortV], parent: Optional[Node] = None) -> VNode:
        """ Adds a `Conditional` node to the graph. """
        inputs = [cond_input] + inputs
        return self._add_node(ops.Conditional(), None, None, parent, inputs)

    def add_tail_loop(self, inputs: list[OutPortV], parent: Optional[Node] = None) -> DFContainingVNode:
        """ Adds a `TailLoop` node to the graph. """
        return self._add_dfg_node(ops.TailLoop(), None, None, parent, inputs)

    def add_make_tuple(self, inputs: list[OutPortV], parent: Optional[Node] = None) -> VNode:
        """ Adds a `MakeTuple` node to the graph. """
        ty = TupleType([port.ty for port in inputs])
        return self._add_node(ops.MakeTuple(), None, [ty], parent, inputs)

    def add_unpack_tuple(self, input_tuple: OutPortV, parent: Optional[Node] = None) -> VNode:
        """ Adds an `UnpackTuple` node to the graph. """
        assert isinstance(input_tuple.ty, TupleType)
<<<<<<< HEAD
        return self._add_node(ops.UnpackTuple(), None, input_tuple.ty.element_types,
=======
        return self._add_node(ops.Dataflow(op=ops.Leaf(op=ops.UnpackTuple())), None, list(input_tuple.ty.element_types),
>>>>>>> 7ce56cbf
                              parent, [input_tuple])

    def add_tag(self, variants: TypeList, tag: int, inp: OutPortV, parent: Optional[Node] = None) -> VNode:
        """ Adds a `Tag` node to the graph. """
        types = [ty.to_hugr() for ty in variants]
        assert inp.ty == variants[tag]
        return self._add_node(ops.Tag(tag=tag, variants=types), None,
                              [SumType(variants)], parent, [inp])

    def add_call(self, def_port: OutPortV, args: list[OutPortV], parent: Optional[Node] = None) -> VNode:
        """ Adds a `Call` node to the graph. """
        assert isinstance(def_port.ty, FunctionType)
<<<<<<< HEAD
        return self._add_node(ops.Call(), None, def_port.ty.returns, parent, args + [def_port])
=======
        return self._add_node(ops.Dataflow(op=ops.Call()), None, list(def_port.ty.returns), parent, args + [def_port])
>>>>>>> 7ce56cbf

    def add_indirect_call(self, def_port: OutPortV, args: list[OutPortV], parent: Optional[Node] = None) -> VNode:
        """ Adds an `IndirectCall` node to the graph. """
        assert isinstance(def_port.ty, FunctionType)
<<<<<<< HEAD
        return self._add_node(ops.CallIndirect(), None, def_port.ty.returns, parent, args + [def_port])
=======
        return self._add_node(ops.Dataflow(op=ops.CallIndirect()), None, list(def_port.ty.returns), parent, args + [def_port])
>>>>>>> 7ce56cbf

    def add_def(self, fun_ty: FunctionType, parent: Optional[Node], name: str) -> DFContainingVNode:
        """ Adds a `Def` node to the graph. """
        return self._add_dfg_node(ops.Def(), [], [fun_ty], parent, None, meta_data={"name": name})

    def add_declare(self, fun_ty: FunctionType, parent: Node, name: str) -> VNode:
        """ Adds a `Declare` node to the graph. """
        return self._add_node(ops.Declare(), [], [fun_ty], parent, None, meta_data={"name": name})

    def add_edge(self, src_port: OutPort, tgt_port: InPort) -> None:
        """ Adds an edge between two ports. """
        if isinstance(src_port, OutPortV) or isinstance(tgt_port, InPortV):
            assert isinstance(src_port, OutPortV) and isinstance(tgt_port, InPortV) and src_port.ty == tgt_port.ty
        else:
            assert isinstance(src_port, OutPortCF) and isinstance(tgt_port, InPortCF)
        self._graph.add_edge(src_port.node.idx, tgt_port.node.idx, key=(src_port.offset, tgt_port.offset))

    def add_order_edge(self, src: Node, tgt: Node) -> None:
        """ Adds a order-edge between two nodes. """
        self._graph.add_edge(src.idx, tgt.idx, key=ORDER_EDGE_KEY)

    def nodes(self) -> Iterator[Node]:
        """ Returns an iterator over all nodes in the graph. """
        return (n["data"] for n in self._graph.nodes.values())

    def get_node(self, idx: int) -> Node:
        """ Returns the node corresponding to given index. """
        return self._graph.nodes[idx]["data"]  # type: ignore

    def children(self, node: Node) -> list[Node]:
        """ Returns list of a node's immediate children in the hierarchy. """
        return self._children[node.idx]

    def top_level_nodes(self) -> list[Node]:
        """ Returns list of nodes at the top level of the hierarchy.

        These are nodes that do not have a parent. Usually this will just
        be the `Root` node.
        """
        return self._children[-1]

    def edges(self) -> Iterator[Edge]:
        """ Returns an iterator over all edges in the graph. """
        return (self._to_edge(*e) for e in self._graph.edges(keys=True) if e[2] != ORDER_EDGE_KEY)

    def order_edges(self) -> Iterator[OrderEdge]:
        """ Returns an iterator over all order-edges in the graph. """
        return ((self.get_node(e[0]), self.get_node(e[1])) for e in self._graph.edges(keys=True)
                if e[2] == ORDER_EDGE_KEY)

    def in_edges(self, port: InPort) -> Iterator[Edge]:
        """ Returns an iterator over all edges connected to a given in-port. """
        for e in self._graph.in_edges(port.node.idx, keys=True):
            src, tgt = self._to_edge(*e)
            if tgt.offset == port.offset:
                yield src, tgt

    def out_edges(self, port: OutPort) -> Iterator[Edge]:
        """ Returns an iterator over all edges originating from a given out-port. """
        for e in self._graph.out_edges(port.node.idx, keys=True):
            src, tgt = self._to_edge(*e)
            if src.offset == port.offset:
                yield src, tgt

    def order_successors(self, node: Node) -> Iterator[Node]:
        """ Returns an iterator over all nodes that this node connects to via an
        order edge. """
        for src, tgt, key in self._graph.out_edges(node.idx, keys=True):
            if key == ORDER_EDGE_KEY:
                yield tgt

    def order_predecessors(self, node: Node) -> Iterator[Node]:
        """ Returns an iterator over all nodes that are connected to this node via an
        order edge. """
        for src, tgt, key in self._graph.in_edges(node.idx, keys=True):
            if key == ORDER_EDGE_KEY:
                yield src

    def _to_edge(self, src: int, tgt: int, key: Tuple[int, int]) -> Edge:
        src_node = self.get_node(src)
        tgt_node = self.get_node(tgt)
        return src_node.out_port(key[0]), tgt_node.in_port(key[1])

    def remove_edge(self, src_port: OutPort, tgt_port: InPort) -> None:
        """ Removes an edge from the graph. """
        self._graph.remove_edge(src_port.node.idx, tgt_port.node.idx, key=(src_port.offset, tgt_port.offset))

    def remove_dummy_nodes(self) -> "Hugr":
        """ Replaces dummy ops with external function calls. """
        if self.root is None:
            raise ValueError("Dummy node removal requires a module root node")
        for n in list(self.nodes()):
            if isinstance(n, VNode) and isinstance(n.op, ops.DummyOp):
                name = n.op.name
                fun_ty = FunctionType(list(n.in_port_types), list(n.out_port_types))
<<<<<<< HEAD
                decl = self.add_declare(copy.deepcopy(fun_ty), self.root, name)
                sig = tys.Signature(input=[t.to_hugr() for t in fun_ty.args],
                                    output=[t.to_hugr() for t in fun_ty.returns])
                n.op = ops.Call(signature=sig)
                self.add_edge(decl.out_port(0), n.add_in_port(copy.deepcopy(fun_ty)))
=======
                decl = self.add_declare(fun_ty, self.root, name)
                sig = tys.Signature(input=tys.TypeRow(types=[t.to_hugr() for t in fun_ty.args]),
                                    output=tys.TypeRow(types=[t.to_hugr() for t in fun_ty.returns]))
                n.op = ops.Dataflow(op=ops.Call(signature=sig))
                self.add_edge(decl.out_port(0), n.add_in_port(fun_ty))
>>>>>>> 7ce56cbf
        return self


    def insert_order_edges(self) -> "Hugr":
        """ Adds state edges to all dataflow ops without inputs outputs.

        We add state edges connecting them to the input or output node of the DFG.
        This action must be performed before serialisation.
        """
        for n in self.nodes():
            if isinstance(n.op, ops.DataflowOp) and isinstance(n.parent, DFContainingNode):
                if n.num_in_ports == 0 and not isinstance(n.op, ops.Input):
                    assert n.parent.input_child is not None
                    self.add_order_edge(n.parent.input_child, n)
                if n.num_out_ports == 0 and not isinstance(n.op, ops.Output):
                    assert n.parent.output_child is not None
                    self.add_order_edge(n, n.parent.output_child)
                # Special case: Call ops for functions without any arguments are
                # only connected to the top-level def/declare and also need an
                # order edge
                if isinstance(n.op, ops.Call) and n.num_in_ports == 1:
                    assert n.parent.input_child is not None
                    self.add_order_edge(n.parent.input_child, n)
        return self

    def to_raw(self) -> raw.RawHugr:
        """ Returns the raw representation of this HUGR for serialisation. """
        self.remove_dummy_nodes()
        # self.insert_copies()
        self.insert_order_edges()
        # Hugr requires that Input/Output nodes are the first/second children in
        # a DFG. Furthermore, exit nodes must be the second children of CFGs. We're
        # going to satisfy this trivially by first serialising all inputs,
        # outputs, entry and exit nodes
        input_nodes: list[Node] = []
        output_nodes: list[Node] = []
        entry_nodes: list[Node] = []
        exit_nodes: list[Node] = []
        remaining_nodes: list[Node] = []
        indices = itertools.count()  # Hugr indices start from 1
        raw_index: dict[int, ops.NodeID] = {}
        all_nodes = self.nodes()
        root_node = next(all_nodes)
        for n in all_nodes:
            if isinstance(n.op, ops.DataflowOp) and isinstance(n.op, ops.Input):
                input_nodes.append(n)
            elif isinstance(n.op, ops.DataflowOp) and isinstance(n.op, ops.Output):
                input_nodes.append(n)
            elif isinstance(n.op, ops.BasicBlock) and isinstance(n.op, ops.DFB) and n.num_in_ports == 0:
                entry_nodes.append(n)
            elif isinstance(n.op, ops.BasicBlock) and isinstance(n.op, ops.Exit):
                entry_nodes.append(n)
            else:
                remaining_nodes.append(n)
        for n in itertools.chain(iter([root_node]), iter(entry_nodes), iter(input_nodes), iter(remaining_nodes), iter(output_nodes),
                                 iter(exit_nodes)):
            raw_index[n.idx] = next(indices)

        nodes: list[ops.OpType] = [ops.Module()] * self._graph.number_of_nodes()
        for n in self.nodes():
            # Ports for constE edges are only present if they are connected
            # is_const = not isinstance(n.op, ops.DataflowOp) and n.num_out_ports == 1 and isinstance(n, VNode)
            # num_out_ports = 0 if is_const and next(self.out_edges(n.out_port(0)), None) is None else n.num_out_ports
            idx = raw_index[n.idx]
            # Nodes without parent have themselves as parent in the serialised format
            parent = n.parent or n
            n.update_op()
            n.op.parent = raw_index[parent.idx]
            nodes[idx] = n.op

        edges: list[raw.Edge] = []
        for src, tgt in self.edges():
            edges.append(((raw_index[src.node.idx], src.offset), (raw_index[tgt.node.idx], tgt.offset)))

        for src, tgt in self.order_edges():
            edges.append(((raw_index[src.idx], None), (raw_index[tgt.idx], None)))

        if self.root is None:
            raise ValueError("Raw Hugr requires a root node")
        return raw.RawHugr(nodes=nodes, edges=edges)

    def serialize(self) -> bytes:
        """ Serialize this Hugr in binary format. """
        return self.to_raw().packb()<|MERGE_RESOLUTION|>--- conflicted
+++ resolved
@@ -261,11 +261,7 @@
 class Hugr:
     """ Hierarchical unified graph representation. """
     name: str
-<<<<<<< HEAD
-    root: VNode  # Non-module Hugrs may not have a root
-=======
-    root: Optional[Node]  # Non-module Hugrs may have no root
->>>>>>> 7ce56cbf
+    root: VNode
     _graph: networkx.MultiDiGraph  # TODO: We probably don't need networkx.
     _children: dict[NodeIdx, list[Node]]
     _default_parent: Optional[Node]
@@ -404,11 +400,7 @@
     def add_unpack_tuple(self, input_tuple: OutPortV, parent: Optional[Node] = None) -> VNode:
         """ Adds an `UnpackTuple` node to the graph. """
         assert isinstance(input_tuple.ty, TupleType)
-<<<<<<< HEAD
-        return self._add_node(ops.UnpackTuple(), None, input_tuple.ty.element_types,
-=======
-        return self._add_node(ops.Dataflow(op=ops.Leaf(op=ops.UnpackTuple())), None, list(input_tuple.ty.element_types),
->>>>>>> 7ce56cbf
+        return self._add_node(ops.UnpackTuple(), None, list(input_tuple.ty.element_types),
                               parent, [input_tuple])
 
     def add_tag(self, variants: TypeList, tag: int, inp: OutPortV, parent: Optional[Node] = None) -> VNode:
@@ -421,20 +413,12 @@
     def add_call(self, def_port: OutPortV, args: list[OutPortV], parent: Optional[Node] = None) -> VNode:
         """ Adds a `Call` node to the graph. """
         assert isinstance(def_port.ty, FunctionType)
-<<<<<<< HEAD
-        return self._add_node(ops.Call(), None, def_port.ty.returns, parent, args + [def_port])
-=======
-        return self._add_node(ops.Dataflow(op=ops.Call()), None, list(def_port.ty.returns), parent, args + [def_port])
->>>>>>> 7ce56cbf
+        return self._add_node(ops.Call(), None, list(def_port.ty.returns), parent, args + [def_port])
 
     def add_indirect_call(self, def_port: OutPortV, args: list[OutPortV], parent: Optional[Node] = None) -> VNode:
         """ Adds an `IndirectCall` node to the graph. """
         assert isinstance(def_port.ty, FunctionType)
-<<<<<<< HEAD
-        return self._add_node(ops.CallIndirect(), None, def_port.ty.returns, parent, args + [def_port])
-=======
-        return self._add_node(ops.Dataflow(op=ops.CallIndirect()), None, list(def_port.ty.returns), parent, args + [def_port])
->>>>>>> 7ce56cbf
+        return self._add_node(ops.CallIndirect(), None, list(def_port.ty.returns), parent, args + [def_port])
 
     def add_def(self, fun_ty: FunctionType, parent: Optional[Node], name: str) -> DFContainingVNode:
         """ Adds a `Def` node to the graph. """
@@ -530,19 +514,11 @@
             if isinstance(n, VNode) and isinstance(n.op, ops.DummyOp):
                 name = n.op.name
                 fun_ty = FunctionType(list(n.in_port_types), list(n.out_port_types))
-<<<<<<< HEAD
-                decl = self.add_declare(copy.deepcopy(fun_ty), self.root, name)
+                decl = self.add_declare(fun_ty, self.root, name)
                 sig = tys.Signature(input=[t.to_hugr() for t in fun_ty.args],
                                     output=[t.to_hugr() for t in fun_ty.returns])
                 n.op = ops.Call(signature=sig)
-                self.add_edge(decl.out_port(0), n.add_in_port(copy.deepcopy(fun_ty)))
-=======
-                decl = self.add_declare(fun_ty, self.root, name)
-                sig = tys.Signature(input=tys.TypeRow(types=[t.to_hugr() for t in fun_ty.args]),
-                                    output=tys.TypeRow(types=[t.to_hugr() for t in fun_ty.returns]))
-                n.op = ops.Dataflow(op=ops.Call(signature=sig))
                 self.add_edge(decl.out_port(0), n.add_in_port(fun_ty))
->>>>>>> 7ce56cbf
         return self
 
 
