import inspect
import sys
from enum import Enum
from typing import Annotated, Any, Literal

from pydantic import (
    BaseModel,
    Field,
    ValidationError,
    ValidationInfo,
    ValidatorFunctionWrapHandler,
    WrapValidator,
)
from pydantic_core import PydanticCustomError
from typing_extensions import TypeAliasType


def _json_custom_error_validator(
    value: Any, handler: ValidatorFunctionWrapHandler, _info: ValidationInfo
) -> Any:
    """Simplify the error message to avoid a gross error stemming
    from exhaustive checking of all union options.

    As suggested at
    https://docs.pydantic.dev/latest/concepts/types/#named-recursive-types


    Used to define named recursive alias types.
    """
    try:
        return handler(value)
    except ValidationError as err:
        raise PydanticCustomError(
            "invalid_json",
            "Input is not valid json",
        ) from err


ExtensionId = str
ExtensionSet = list[  # TODO: Set not supported by MessagePack. Is list correct here?
    ExtensionId
]


# --------------------------------------------
# --------------- TypeParam ------------------
# --------------------------------------------


class TypeTypeParam(BaseModel):
    tp: Literal["Type"] = "Type"
    b: "TypeBound"


class BoundedNatParam(BaseModel):
    tp: Literal["BoundedNat"] = "BoundedNat"
    bound: int | None


class OpaqueParam(BaseModel):
    tp: Literal["Opaque"] = "Opaque"
    ty: "Opaque"


class ListParam(BaseModel):
    tp: Literal["List"] = "List"
    param: "TypeParam"


class TupleParam(BaseModel):
    tp: Literal["Tuple"] = "Tuple"
    params: list["TypeParam"]


TypeParam = TypeAliasType(
    "TypeParam",
    Annotated[
        TypeTypeParam | BoundedNatParam | OpaqueParam | ListParam | TupleParam,
        Field(discriminator="tp"),
        WrapValidator(_json_custom_error_validator),
    ],
)


# ------------------------------------------
# --------------- TypeArg ------------------
# ------------------------------------------


class CustomTypeArg(BaseModel):
    typ: None  # TODO
    value: str


class TypeTypeArg(BaseModel):
    tya: Literal["Type"] = "Type"
    ty: "Type"


class BoundedNatArg(BaseModel):
    tya: Literal["BoundedNat"] = "BoundedNat"
    n: int


class OpaqueArg(BaseModel):
    tya: Literal["Opaque"] = "Opaque"
    arg: CustomTypeArg


class SequenceArg(BaseModel):
    tya: Literal["Sequence"] = "Sequence"
    args: list["TypeArg"]


class ExtensionsArg(BaseModel):
    tya: Literal["Extensions"] = "Extensions"
    es: ExtensionSet


TypeArg = TypeAliasType(
    "TypeArg",
    Annotated[
        TypeTypeArg | BoundedNatArg | OpaqueArg | SequenceArg | ExtensionsArg,
        Field(discriminator="tya"),
        WrapValidator(_json_custom_error_validator),
    ],
)


# --------------------------------------------
# --------------- Container ------------------
# --------------------------------------------


class MultiContainer(BaseModel):
    ty: "Type"


class Array(MultiContainer):
    """Known size array of"""

    t: Literal["Array"] = "Array"
    len: int


class TupleType(BaseModel):
    """Product type, known-size tuple over elements of type row"""

    t: Literal["Tuple"] = "Tuple"
    inner: "TypeRow"


class UnitSum(BaseModel):
    """Simple predicate where all variants are empty tuples"""

    t: Literal["Sum"] = "Sum"

    s: Literal["Unit"] = "Unit"
    size: int


class GeneralSum(BaseModel):
    """General sum type that explicitly stores the types of the variants"""

    t: Literal["Sum"] = "Sum"

    s: Literal["General"] = "General"
    row: "TypeRow"


Sum = Annotated[UnitSum | GeneralSum, Field(discriminator="s")]
# ----------------------------------------------
# --------------- ClassicType ------------------
# ----------------------------------------------


class Variable(BaseModel):
    """A type variable identified by a de Bruijn index."""

    t: Literal["V"] = "V"
    i: int
    b: "TypeBound"


class USize(BaseModel):
    """Unsigned integer size type."""

    t: Literal["I"] = "I"


class FunctionType(BaseModel):
    """A graph encoded as a value. It contains a concrete signature and a set of
    required resources."""

    input: "TypeRow"  # Value inputs of the function.
    output: "TypeRow"  # Value outputs of the function.
    # The extension requirements which are added by the operation
    extension_reqs: "ExtensionSet" = Field(default_factory=list)

    @classmethod
    def empty(cls) -> "FunctionType":
        return FunctionType(input=[], output=[], extension_reqs=[])


class PolyFuncType(BaseModel):
    """A graph encoded as a value. It contains a concrete signature and a set of
    required resources."""

    t: Literal["G"] = "G"

    # The declared type parameters, i.e., these must be instantiated with the same
    # number of TypeArgs before the function can be called. Note that within the body,
    # variable (DeBruijn) index 0 is element 0 of this array, i.e. the variables are
    # bound from right to left.
    params: list[TypeParam]

    # Template for the function. May contain variables up to length of `params`
    body: FunctionType

    @classmethod
    def empty(cls) -> "PolyFuncType":
        return PolyFuncType(params=[], body=FunctionType.empty())


class TypeBound(Enum):
    Eq = "E"
    Copyable = "C"
    Any = "A"

    @staticmethod
<<<<<<< HEAD
    def join(*bs: "TypeBound") -> "TypeBound":
        """Computes the least upper bound for a sequence of bounds."""
        res = TypeBound.Eq
        for b in bs:
            if b == TypeBound.Any:
                return TypeBound.Any
            if res == TypeBound.Eq:
                res = b
        return res
=======
    def from_linear(linear: bool) -> "TypeBound":
        return TypeBound.Any if linear else TypeBound.Copyable
>>>>>>> ac4659cd


class Opaque(BaseModel):
    """An opaque operation that can be downcasted by the extensions that define it."""

    t: Literal["Opaque"] = "Opaque"
    extension: ExtensionId
    id: str  # Unique identifier of the opaque type.
    args: list[TypeArg]
    bound: TypeBound


# ----------------------------------------------
# --------------- LinearType -------------------
# ----------------------------------------------


class Qubit(BaseModel):
    """A qubit."""

    t: Literal["Q"] = "Q"


Type = TypeAliasType(
    "Type",
    Annotated[
        Qubit | Variable | USize | PolyFuncType | Array | TupleType | Sum | Opaque,
        Field(discriminator="t"),
        WrapValidator(_json_custom_error_validator),
    ],
)


# -------------------------------------------
# --------------- TypeRow -------------------
# -------------------------------------------

TypeRow = list[Type]


# -------------------------------------------
# --------------- Signature -----------------
# -------------------------------------------


class Signature(BaseModel):
    """Describes the edges required to/from a node.

    This includes both the concept of "signature" in the spec, and also the target
    (value) of a call (constant).
    """

    signature: "PolyFuncType"  # The underlying signature

    # The extensions which are associated with all the inputs and carried through
    input_extensions: ExtensionSet


# Now that all classes are defined, we need to update the ForwardRefs in all type
# annotations. We use some inspect magic to find all classes defined in this file.
classes = inspect.getmembers(
    sys.modules[__name__],
    lambda member: inspect.isclass(member) and member.__module__ == __name__,
)
for _, c in classes:
    if issubclass(c, BaseModel):
        c.model_rebuild()<|MERGE_RESOLUTION|>--- conflicted
+++ resolved
@@ -228,7 +228,6 @@
     Any = "A"
 
     @staticmethod
-<<<<<<< HEAD
     def join(*bs: "TypeBound") -> "TypeBound":
         """Computes the least upper bound for a sequence of bounds."""
         res = TypeBound.Eq
@@ -238,10 +237,6 @@
             if res == TypeBound.Eq:
                 res = b
         return res
-=======
-    def from_linear(linear: bool) -> "TypeBound":
-        return TypeBound.Any if linear else TypeBound.Copyable
->>>>>>> ac4659cd
 
 
 class Opaque(BaseModel):
