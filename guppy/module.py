--- conflicted
+++ resolved
@@ -7,11 +7,7 @@
 from typing import Any, Union
 
 from guppy.ast_util import AstNode, annotate_location
-<<<<<<< HEAD
-from guppy.checker.core import Globals, TypeVarDecl, qualified_name
-=======
 from guppy.checker.core import Globals, PyScope, TypeVarDecl, qualified_name
->>>>>>> ac4659cd
 from guppy.checker.func_checker import DefinedFunction, check_global_func_def
 from guppy.compiler.core import CompiledGlobals
 from guppy.compiler.func_compiler import CompiledFunctionDef, compile_global_func_def
@@ -53,11 +49,7 @@
 
     def __init__(self, name: str, import_builtins: bool = True):
         self.name = name
-<<<<<<< HEAD
-        self._globals = Globals({}, {}, {})
-=======
         self._globals = Globals({}, {}, {}, {})
->>>>>>> ac4659cd
         self._compiled_globals = {}
         self._imported_globals = Globals.default()
         self._imported_compiled_globals = {}
