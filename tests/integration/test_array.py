import pytest
from hugr import ops
from hugr.std.int import IntVal

from guppylang.decorator import guppy
from guppylang.module import GuppyModule
from guppylang.prelude.builtins import array, inout
from tests.util import compile_guppy

from guppylang.prelude.quantum import qubit
import guppylang.prelude.quantum as quantum


def test_len(validate):
    module = GuppyModule("test")

    @guppy(module)
    def main(xs: array[float, 42]) -> int:
        return len(xs)

    hg = module.compile()
    validate(hg)

    [val] = [data.op for node, data in hg.nodes() if isinstance(data.op, ops.Const)]
    assert isinstance(val, ops.Const)
    assert isinstance(val.val, IntVal)
    assert val.val.v == 42


@pytest.mark.skip("Skipped until Hugr lowering is updated")
def test_index(validate):
    @compile_guppy
    def main(xs: array[int, 5], i: int) -> int:
        return xs[0] + xs[i] + xs[xs[2 * i]]

    validate(main)


<<<<<<< HEAD
def test_subscript_drop_rest(validate):
    module = GuppyModule("test")
    module.load(quantum)

    @guppy.declare(module)
    def foo() -> array[int, 10]: ...

    @guppy(module)
    def main() -> int:
        return foo()[0]

    validate(module.compile())


def test_linear_subscript(validate):
    module = GuppyModule("test")
    module.load(quantum)

    @guppy.declare(module)
    def foo(q: qubit @inout) -> None: ...

    @guppy(module)
    def main(qs: array[qubit, 42], i: int) -> array[qubit, 42]:
        foo(qs[i])
        return qs

    validate(module.compile())


def test_inout_subscript(validate):
    module = GuppyModule("test")
    module.load(quantum)

    @guppy.declare(module)
    def foo(q: qubit @inout) -> None: ...

    @guppy(module)
    def main(qs: array[qubit, 42] @inout, i: int) -> None:
        foo(qs[i])

    validate(module.compile())


def test_multi_subscripts(validate):
    module = GuppyModule("test")
    module.load(quantum)

    @guppy.declare(module)
    def foo(q1: qubit @inout, q2: qubit @inout) -> None: ...

    @guppy(module)
    def main(qs: array[qubit, 42]) -> array[qubit, 42]:
        foo(qs[0], qs[1])
        foo(qs[0], qs[0])  # Will panic at runtime
        return qs

    validate(module.compile())


def test_struct_array(validate):
    module = GuppyModule("test")
    module.load(quantum)

    @guppy.struct(module)
    class S:
        q1: qubit
        q2: qubit

    @guppy.declare(module)
    def foo(q1: qubit @inout, q2: qubit @inout) -> None: ...

    @guppy(module)
    def main(ss: array[S, 10]) -> array[S, 10]:
        # This will panic at runtime :(
        # To make this work, we would need to replace the qubits in the struct
        # with `qubit | None` and write back `None` after `q1` has been extracted...
        foo(ss[0].q1, ss[0].q2)
        return ss

    validate(module.compile())


def test_nested_subscripts(validate):
    module = GuppyModule("test")
    module.load(quantum)

    @guppy.declare(module)
    def foo(q: qubit @inout) -> None: ...

    @guppy.declare(module)
    def bar(
        q1: qubit @inout, q2: qubit @inout, q3: qubit @inout, q4: qubit @inout
    ) -> None: ...

    @guppy(module)
    def main(qs: array[array[qubit, 13], 42]) -> array[array[qubit, 13], 42]:
        foo(qs[0][0])
        # The following should work *without* panicking at runtime! Accessing `qs[0][0]`
        # replaces one qubit with `None` but puts everything back into `qs` before
        # going to the next argument.
        bar(qs[0][0], qs[0][1], qs[1][0], qs[1][1])
        return qs

    validate(module.compile())


def test_struct_nested_subscript(validate):
    module = GuppyModule("test")
    module.load(quantum)

    @guppy.struct(module)
    class C:
        c: qubit
        blah: int

    @guppy.struct(module)
    class B:
        ys: array[array[C, 10], 20]
        foo: C

    @guppy.struct(module)
    class A:
        xs: array[B, 42]
        bar: qubit
        baz: tuple[B, B]

    @guppy.declare(module)
    def foo(q1: qubit @inout) -> None: ...

    @guppy(module)
    def main(a: A, i: int, j: int, k: int) -> A:
        foo(a.xs[i].ys[j][k].c)
        return a

    validate(module.compile())
=======
def test_new_array(validate):
    @compile_guppy
    def main(x: int, y: int) -> array[int, 3]:
        xs = array(x, y, x)
        return xs

    validate(main)


def test_new_array_infer_empty(validate):
    @compile_guppy
    def main() -> array[float, 0]:
        return array()

    validate(main)


def test_new_array_infer_nested(validate):
    @compile_guppy
    def main(ys: array[int, 0]) -> array[array[int, 0], 2]:
        xs = array(ys, array())
        return xs

    validate(main)
>>>>>>> a255c02f
<|MERGE_RESOLUTION|>--- conflicted
+++ resolved
@@ -36,7 +36,32 @@
     validate(main)
 
 
-<<<<<<< HEAD
+def test_new_array(validate):
+    @compile_guppy
+    def main(x: int, y: int) -> array[int, 3]:
+        xs = array(x, y, x)
+        return xs
+
+    validate(main)
+
+
+def test_new_array_infer_empty(validate):
+    @compile_guppy
+    def main() -> array[float, 0]:
+        return array()
+
+    validate(main)
+
+
+def test_new_array_infer_nested(validate):
+    @compile_guppy
+    def main(ys: array[int, 0]) -> array[array[int, 0], 2]:
+        xs = array(ys, array())
+        return xs
+
+    validate(main)
+
+
 def test_subscript_drop_rest(validate):
     module = GuppyModule("test")
     module.load(quantum)
@@ -171,30 +196,4 @@
         foo(a.xs[i].ys[j][k].c)
         return a
 
-    validate(module.compile())
-=======
-def test_new_array(validate):
-    @compile_guppy
-    def main(x: int, y: int) -> array[int, 3]:
-        xs = array(x, y, x)
-        return xs
-
-    validate(main)
-
-
-def test_new_array_infer_empty(validate):
-    @compile_guppy
-    def main() -> array[float, 0]:
-        return array()
-
-    validate(main)
-
-
-def test_new_array_infer_nested(validate):
-    @compile_guppy
-    def main(ys: array[int, 0]) -> array[array[int, 0], 2]:
-        xs = array(ys, array())
-        return xs
-
-    validate(main)
->>>>>>> a255c02f
+    validate(module.compile())