from hugr import ops
from hugr.std.int import IntVal

from guppylang.decorator import guppy
from guppylang.module import GuppyModule
from guppylang.std.builtins import array, owned
from tests.util import compile_guppy

<<<<<<< HEAD
from guppylang.prelude.quantum import qubit, discard
import guppylang.prelude.quantum as quantum
=======
from guppylang.std.quantum import qubit
import guppylang.std.quantum as quantum
>>>>>>> 0de51a3f


def test_len(validate):
    module = GuppyModule("test")

    @guppy(module)
    def main(xs: array[float, 42]) -> int:
        return len(xs)

    package = module.compile()
    validate(package)

    hg = package.module
    [val] = [data.op for node, data in hg.nodes() if isinstance(data.op, ops.Const)]
    assert isinstance(val, ops.Const)
    assert isinstance(val.val, IntVal)
    assert val.val.v == 42


def test_len_linear(validate):
    module = GuppyModule("test")
    module.load(qubit)

    @guppy(module)
    def main(qs: array[qubit, 42]) -> int:
        return len(qs)

    package = module.compile()
    validate(package)

    hg = package.module
    [val] = [data.op for node, data in hg.nodes() if isinstance(data.op, ops.Const)]
    assert isinstance(val, ops.Const)
    assert isinstance(val.val, IntVal)
    assert val.val.v == 42


def test_index(validate):
    @compile_guppy
    def main(xs: array[int, 5], i: int) -> int:
        return xs[0] + xs[i] + xs[xs[2 * i]]

    validate(main)


def test_new_array(validate):
    @compile_guppy
    def main(x: int, y: int) -> array[int, 3]:
        xs = array(x, y, x)
        return xs

    validate(main)


def test_new_array_infer_empty(validate):
    @compile_guppy
    def main() -> array[float, 0]:
        return array()

    validate(main)


def test_new_array_infer_nested(validate):
    @compile_guppy
    def main(ys: array[int, 0]) -> array[array[int, 0], 2]:
        xs = array(ys, array())
        return xs

    validate(main)


def test_return_linear_array(validate):
    module = GuppyModule("test")
    module.load(qubit)

    @guppy(module)
    def foo() -> array[qubit, 2]:
        a = array(qubit(), qubit())
        return a

    validate(module.compile())


def test_subscript_drop_rest(validate):
    module = GuppyModule("test")
    module.load_all(quantum)

    @guppy.declare(module)
    def foo() -> array[int, 10]: ...

    @guppy(module)
    def main() -> int:
        return foo()[0]

    validate(module.compile())


def test_linear_subscript(validate):
    module = GuppyModule("test")
    module.load_all(quantum)

    @guppy.declare(module)
    def foo(q: qubit) -> None: ...

    @guppy(module)
    def main(qs: array[qubit, 42] @owned, i: int) -> array[qubit, 42]:
        foo(qs[i])
        return qs

    validate(module.compile())


def test_inout_subscript(validate):
    module = GuppyModule("test")
    module.load_all(quantum)

    @guppy.declare(module)
    def foo(q: qubit) -> None: ...

    @guppy(module)
    def main(qs: array[qubit, 42], i: int) -> None:
        foo(qs[i])

    validate(module.compile())


def test_multi_subscripts(validate):
    module = GuppyModule("test")
    module.load_all(quantum)

    @guppy.declare(module)
    def foo(q1: qubit, q2: qubit) -> None: ...

    @guppy(module)
    def main(qs: array[qubit, 42] @owned) -> array[qubit, 42]:
        foo(qs[0], qs[1])
        foo(qs[0], qs[0])  # Will panic at runtime
        return qs

    validate(module.compile())


def test_struct_array(validate):
    module = GuppyModule("test")
    module.load_all(quantum)

    @guppy.struct(module)
    class S:
        q1: qubit
        q2: qubit

    @guppy.declare(module)
    def foo(q1: qubit, q2: qubit) -> None: ...

    @guppy(module)
    def main(ss: array[S, 10] @owned) -> array[S, 10]:
        # This will panic at runtime :(
        # To make this work, we would need to replace the qubits in the struct
        # with `qubit | None` and write back `None` after `q1` has been extracted...
        foo(ss[0].q1, ss[0].q2)
        return ss

    validate(module.compile())


def test_nested_subscripts(validate):
    module = GuppyModule("test")
    module.load_all(quantum)

    @guppy.declare(module)
    def foo(q: qubit) -> None: ...

    @guppy.declare(module)
    def bar(
        q1: qubit, q2: qubit, q3: qubit, q4: qubit
    ) -> None: ...

    @guppy(module)
    def main(qs: array[array[qubit, 13], 42] @owned) -> array[array[qubit, 13], 42]:
        foo(qs[0][0])
        # The following should work *without* panicking at runtime! Accessing `qs[0][0]`
        # replaces one qubit with `None` but puts everything back into `qs` before
        # going to the next argument.
        bar(qs[0][0], qs[0][1], qs[1][0], qs[1][1])
        return qs

    validate(module.compile())


def test_struct_nested_subscript(validate):
    module = GuppyModule("test")
    module.load_all(quantum)

    @guppy.struct(module)
    class C:
        c: qubit
        blah: int

    @guppy.struct(module)
    class B:
        ys: array[array[C, 10], 20]
        foo: C

    @guppy.struct(module)
    class A:
        xs: array[B, 42]
        bar: qubit
        baz: tuple[B, B]

    @guppy.declare(module)
    def foo(q1: qubit) -> None: ...

    @guppy(module)
    def main(a: A @owned, i: int, j: int, k: int) -> A:
        foo(a.xs[i].ys[j][k].c)
        return a

    validate(module.compile())


def test_generic_function(validate):
    module = GuppyModule("test")
    module.load(qubit)
    T = guppy.type_var("T", linear=True, module=module)
    n = guppy.nat_var("n", module=module)

    @guppy(module)
    def foo(xs: array[T, n] @owned) -> array[T, n]:
        return xs

    @guppy(module)
    def main() -> tuple[array[int, 3], array[qubit, 2]]:
        xs = array(1, 2, 3)
        ys = array(qubit(), qubit())
        return foo(xs), foo(ys)

    validate(module.compile())


def test_linear_for_loop(validate):
    module = GuppyModule("test")
    module.load(qubit, discard)

    @guppy(module)
    def main() -> None:
        qs = array(qubit(), qubit(), qubit())
        for q in qs:
            discard(q)

    validate(module.compile())


def test_exec_array(validate, run_int_fn):
    module = GuppyModule("test")

    @guppy(module)
    def main() -> int:
        a = array(1,2,3)
        return a[0] + a[1] + a[2]

    package = module.compile()
    validate(package)
    run_int_fn(package, expected=6)


def test_exec_array_loop(validate, run_int_fn):
    module = GuppyModule("test")

    @guppy(module)
    def main() -> int:
        xs = array(1, 2, 3, 4, 5, 6, 7)
        s = 0
        for x in xs:
            if x % 2 == 0:
                continue
            if x > 5:
                break
            s += x
        return s

    package = module.compile()
    validate(package)

    # TODO: Enable execution once lowering for missing ops is implemented
    # run_int_fn(package, expected=9)<|MERGE_RESOLUTION|>--- conflicted
+++ resolved
@@ -6,13 +6,8 @@
 from guppylang.std.builtins import array, owned
 from tests.util import compile_guppy
 
-<<<<<<< HEAD
-from guppylang.prelude.quantum import qubit, discard
-import guppylang.prelude.quantum as quantum
-=======
-from guppylang.std.quantum import qubit
+from guppylang.std.quantum import qubit, discard
 import guppylang.std.quantum as quantum
->>>>>>> 0de51a3f
 
 
 def test_len(validate):
