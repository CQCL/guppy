--- conflicted
+++ resolved
@@ -18,20 +18,14 @@
     def main(xs: array[float, 42]) -> int:
         return len(xs)
 
-<<<<<<< HEAD
-    hg = module.compile()
-    validate(hg)
+    package = module.compile()
+    validate(package)
+
+    hg = package.modules[0]
     vals = [data.op for node, data in hg.nodes() if isinstance(data.op, ops.Const)]
     if len(vals) > 1:
         pytest.xfail(reason="hugr-includes-whole-stdlib")
     [val] = vals
-=======
-    package = module.compile()
-    validate(package)
-
-    hg = package.modules[0]
-    [val] = [data.op for node, data in hg.nodes() if isinstance(data.op, ops.Const)]
->>>>>>> 71340d22
     assert isinstance(val, ops.Const)
     assert isinstance(val.val, IntVal)
     assert val.val.v == 42
