--- conflicted
+++ resolved
@@ -27,13 +27,12 @@
     validate(add)
 
 
-<<<<<<< HEAD
-def test_bool(validate):
+def test_float_coercion(validate):
     @compile_guppy
-    def add(x: bool, y: bool) -> int:
-        return x + y
+    def coerce(x: int, y: float) -> float:
+        return x * y
 
-    validate(add)
+    validate(coerce)
 
 
 def test_nat(validate):
@@ -47,16 +46,6 @@
         return x, bool(x), int(x), float(x), y
 
     validate(foo)
-
-
-=======
->>>>>>> cf8a5299
-def test_float_coercion(validate):
-    @compile_guppy
-    def coerce(x: int, y: float) -> float:
-        return x * y
-
-    validate(coerce)
 
 
 def test_arith_big(validate):
