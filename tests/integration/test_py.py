--- conflicted
+++ resolved
@@ -71,9 +71,8 @@
     validate(foo)
 
 
-<<<<<<< HEAD
 def test_list_basic(validate):
-    @guppy
+    @compile_guppy
     def foo() -> list[int]:
         xs = py([1, 2, 3])
         return xs
@@ -82,7 +81,7 @@
 
 
 def test_list_empty(validate):
-    @guppy
+    @compile_guppy
     def foo() -> list[int]:
         return py([])
 
@@ -90,7 +89,7 @@
 
 
 def test_list_empty_nested(validate):
-    @guppy
+    @compile_guppy
     def foo() -> None:
         xs: list[tuple[int, list[bool]]] = py([(42, [])])
 
@@ -98,12 +97,13 @@
 
 
 def test_list_empty_multiple(validate):
-    @guppy
+    @compile_guppy
     def foo() -> None:
         xs: tuple[list[int], list[bool]] = py([], [])
 
     validate(foo)
-=======
+
+
 @pytest.mark.skipif(not tket2_installed, reason="Tket2 is not installed")
 def test_pytket_single_qubit(validate):
     from pytket import Circuit
@@ -157,5 +157,4 @@
     def foo(q: Qubit) -> tuple[Qubit, bool]:
         return py(circ)(q)
 
-    validate(module.compile())
->>>>>>> 8221385f
+    validate(module.compile())