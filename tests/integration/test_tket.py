--- conflicted
+++ resolved
@@ -17,16 +17,10 @@
 
 from guppylang.decorator import guppy
 from guppylang.module import GuppyModule
-<<<<<<< HEAD
+from guppylang.prelude.angles import pi
 from guppylang.prelude.builtins import owned, py
 from guppylang.prelude.quantum import measure, qubit, quantum
 from guppylang.prelude.quantum_functional import phased_x, rz, zz_max
-=======
-from guppylang.prelude.angles import pi
-from guppylang.prelude.builtins import py
-from guppylang.prelude.quantum import qubit, quantum
-from guppylang.prelude.quantum import measure, phased_x, rz, zz_max
->>>>>>> 5cfcdf53
 from tests.util import guppy_to_circuit
 
 tket2_installed = find_spec("tket2") is not None
