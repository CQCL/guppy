import pytest

from guppylang.decorator import guppy
from guppylang.module import GuppyModule
from guppylang.prelude.builtins import inout
from guppylang.prelude.quantum import qubit

import guppylang.prelude.quantum as quantum


def test_basic(validate):
    module = GuppyModule("test")
    module.load(quantum)

    @guppy.declare(module)
    def foo(q: qubit @inout) -> None: ...

    @guppy(module)
    def test(q: qubit) -> qubit:
        foo(q)
        return q

    validate(module.compile())


def test_mixed(validate):
    module = GuppyModule("test")
    module.load(quantum)

    @guppy.declare(module)
    def foo(q1: qubit @inout, q2: qubit) -> qubit: ...

    @guppy(module)
    def test(q1: qubit, q2: qubit) -> tuple[qubit, qubit]:
        q2 = foo(q1, q2)
        return q1, q2

    validate(module.compile())


def test_local(validate):
    module = GuppyModule("test")
    module.load(quantum)

    @guppy.declare(module)
    def foo(q: qubit @inout) -> None: ...

    @guppy(module)
    def test(q: qubit) -> qubit:
        f = foo
        f(q)
        return q

    validate(module.compile())


def test_nested_calls(validate):
    module = GuppyModule("test")
    module.load(quantum)

    @guppy.declare(module)
    def foo(x: int, q: qubit @inout) -> int: ...

    @guppy(module)
    def test(q: qubit) -> tuple[int, qubit]:
        # This is legal since function arguments and tuples are evaluated left to right
        return foo(foo(foo(0, q), q), q), q

    validate(module.compile())


def test_struct(validate):
    module = GuppyModule("test")
    module.load(quantum)

    @guppy.struct(module)
    class MyStruct:
        q1: qubit
        q2: qubit

    @guppy.declare(module)
    def foo(q1: qubit @inout, q2: qubit @inout) -> None: ...

    @guppy.declare(module)
    def bar(a: MyStruct @inout) -> None: ...

    @guppy(module)
    def test1(a: MyStruct) -> MyStruct:
        foo(a.q1, a.q2)
        bar(a)
        return a

    @guppy(module)
    def test2(a: MyStruct) -> MyStruct:
        bar(a)
        foo(a.q1, a.q2)
        bar(a)
        return a

    validate(module.compile())


def test_control_flow(validate):
    module = GuppyModule("test")
    module.load(quantum)

    @guppy.declare(module)
    def foo(q: qubit @inout) -> None: ...

    @guppy.declare(module)
    def bar(q: qubit @inout) -> bool: ...

    @guppy(module)
    def test(q1: qubit, q2: qubit, n: int) -> tuple[qubit, qubit]:
        i = 0
        while i < n:
            foo(q1)
            if bar(q1) or bar(q2):
                foo(q2)
                continue
            elif not bar(q2):
                return q1, q2
            foo(q1)
            if bar(q2):
                foo(q1)
                break
            else:
                foo(q2)
            foo(q2)
            foo(q1)
            if bar(q2) and bar(q1):
                if i > 5:
                    foo(q2)
                return q1, q2
            foo(q1)
            i += 1
        return q1, q2

    validate(module.compile())


<<<<<<< HEAD
def test_basic_def(validate):
    module = GuppyModule("test")
    module.load(quantum)

    @guppy.declare(module)
    def h(q: qubit @inout) -> None: ...

    @guppy(module)
    def foo(q: qubit @inout) -> None:
        h(q)
        h(q)

    @guppy(module)
    def test(q: qubit) -> qubit:
        foo(q)
        foo(q)
        return q

    # TODO: Enable validation once HUGR codegen is updated
    module.compile()
    # validate(module.compile())


def test_empty_def(validate):
    module = GuppyModule("test")
    module.load(quantum)

    @guppy(module)
    def test(q: qubit @inout) -> None:
        pass

    @guppy(module)
    def main(q: qubit) -> qubit:
        test(q)
        return q

    # TODO: Enable validation once HUGR codegen is updated
    module.compile()
    # validate(module.compile())


def test_mixed_def(validate):
    module = GuppyModule("test")
    module.load(quantum)

    @guppy.declare(module)
    def foo(q: qubit @ inout) -> None: ...

    @guppy(module)
    def test(
        b: int, c: qubit @inout, d: float, a: tuple[qubit, qubit] @inout, e: qubit
    ) -> tuple[qubit, float]:
        foo(c)
        return e, b + d

    # TODO: Enable validation once HUGR codegen is updated
    module.compile()
    # validate(module.compile())


def test_move_back(validate):
=======
def test_tensor(validate):
>>>>>>> 6854c057
    module = GuppyModule("test")
    module.load(quantum)

    @guppy.struct(module)
<<<<<<< HEAD
    class MyStruct:
        q: qubit

    @guppy.declare(module)
    def use(q: qubit) -> None: ...

    @guppy(module)
    def foo(s: MyStruct @inout) -> None:
        use(s.q)
        s.q = qubit()

    @guppy(module)
    def bar(s: MyStruct @inout) -> None:
        s.q = s.q

    @guppy(module)
    def swap(s: MyStruct @inout, t: MyStruct @inout) -> None:
        s.q, t.q = t.q, s.q

    @guppy(module)
    def main(s: MyStruct, t: MyStruct) -> MyStruct:
        foo(s)
        swap(s, t)
        bar(t)
        use(t.q)
        return s

    # TODO: Enable validation once HUGR codegen is updated
    module.compile()
    # validate(module.compile())


@pytest.mark.skip("Fails due to https://github.com/CQCL/guppylang/issues/337")
def test_move_back_branch(validate):
    module = GuppyModule("test")
    module.load(quantum)

    @guppy.struct(module)
    class MyStruct:
        q: qubit

    @guppy.declare(module)
    def use(q: qubit) -> None: ...

    @guppy(module)
    def test(s: MyStruct @inout, b: bool, n: int, q1: qubit, q2: qubit) -> None:
        use(s.q)
        if b:
            s.q = q1
            use(q2)
        else:
            s.q = q2
            use(q1)
        use(s.q)
        i = 0
        while True:
            if i == n:
                s.q = qubit()
                return
            i += 1
        # Guppy is not yet smart enough to detect that this code is unreachable
        s.q = qubit()
        return

    @guppy(module)
    def main(s: MyStruct) -> MyStruct:
        test(s, False, 5, qubit(), qubit())
        return s

    # TODO: Enable validation once HUGR codegen is updated
    module.compile()
    # validate(module.compile())


def test_self(validate):
    module = GuppyModule("test")
    module.load(quantum)

    @guppy.declare(module)
    def foo(q: qubit @inout) -> None: ...

    @guppy.struct(module)
    class MyStruct:
        q: qubit

        @guppy(module)
        def bar(self: "MyStruct" @inout, b: bool) -> None:
            foo(self.q)
            if b:
                foo(self.q)

    # TODO: Enable validation once HUGR codegen is updated
    module.compile()
    # validate(module.compile())
=======
    class A:
        q: qubit

    @guppy.struct(module)
    class B:
        q: qubit
        x: int

    @guppy.struct(module)
    class C:
        q: qubit
        x: float

    @guppy.declare(module)
    def foo(a: A @ inout, x: int) -> None: ...

    @guppy.declare(module)
    def bar(y: float, b: B @ inout, c: C) -> C: ...

    @guppy.declare(module)
    def baz(c: C @ inout) -> None: ...

    @guppy(module)
    def test(a: A, b: B, c1: C, c2: C, x: bool) -> tuple[A, B, C, C]:
        c1 = (foo, bar, baz)(a, b.x, c1.x, b, c1, c2)
        if x:
            c1 = ((foo, bar), baz)(a, b.x, c1.x, b, c1, c2)
        c1 = (foo, (bar, baz))(a, b.x, c1.x, b, c1, c2)
        return a, b, c1, c2

    validate(module.compile())
>>>>>>> 6854c057
<|MERGE_RESOLUTION|>--- conflicted
+++ resolved
@@ -139,7 +139,44 @@
     validate(module.compile())
 
 
-<<<<<<< HEAD
+def test_tensor(validate):
+    module = GuppyModule("test")
+    module.load(quantum)
+
+    @guppy.struct(module)
+    class A:
+        q: qubit
+
+    @guppy.struct(module)
+    class B:
+        q: qubit
+        x: int
+
+    @guppy.struct(module)
+    class C:
+        q: qubit
+        x: float
+
+    @guppy.declare(module)
+    def foo(a: A @ inout, x: int) -> None: ...
+
+    @guppy.declare(module)
+    def bar(y: float, b: B @ inout, c: C) -> C: ...
+
+    @guppy.declare(module)
+    def baz(c: C @ inout) -> None: ...
+
+    @guppy(module)
+    def test(a: A, b: B, c1: C, c2: C, x: bool) -> tuple[A, B, C, C]:
+        c1 = (foo, bar, baz)(a, b.x, c1.x, b, c1, c2)
+        if x:
+            c1 = ((foo, bar), baz)(a, b.x, c1.x, b, c1, c2)
+        c1 = (foo, (bar, baz))(a, b.x, c1.x, b, c1, c2)
+        return a, b, c1, c2
+
+    validate(module.compile())
+
+
 def test_basic_def(validate):
     module = GuppyModule("test")
     module.load(quantum)
@@ -201,14 +238,10 @@
 
 
 def test_move_back(validate):
-=======
-def test_tensor(validate):
->>>>>>> 6854c057
-    module = GuppyModule("test")
-    module.load(quantum)
-
-    @guppy.struct(module)
-<<<<<<< HEAD
+    module = GuppyModule("test")
+    module.load(quantum)
+
+    @guppy.struct(module)
     class MyStruct:
         q: qubit
 
@@ -302,37 +335,4 @@
 
     # TODO: Enable validation once HUGR codegen is updated
     module.compile()
-    # validate(module.compile())
-=======
-    class A:
-        q: qubit
-
-    @guppy.struct(module)
-    class B:
-        q: qubit
-        x: int
-
-    @guppy.struct(module)
-    class C:
-        q: qubit
-        x: float
-
-    @guppy.declare(module)
-    def foo(a: A @ inout, x: int) -> None: ...
-
-    @guppy.declare(module)
-    def bar(y: float, b: B @ inout, c: C) -> C: ...
-
-    @guppy.declare(module)
-    def baz(c: C @ inout) -> None: ...
-
-    @guppy(module)
-    def test(a: A, b: B, c1: C, c2: C, x: bool) -> tuple[A, B, C, C]:
-        c1 = (foo, bar, baz)(a, b.x, c1.x, b, c1, c2)
-        if x:
-            c1 = ((foo, bar), baz)(a, b.x, c1.x, b, c1, c2)
-        c1 = (foo, (bar, baz))(a, b.x, c1.x, b, c1, c2)
-        return a, b, c1, c2
-
-    validate(module.compile())
->>>>>>> 6854c057
+    # validate(module.compile())