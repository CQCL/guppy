--- conflicted
+++ resolved
@@ -18,13 +18,7 @@
         foo(q)
         return q
 
-<<<<<<< HEAD
     validate(module.compile())
-=======
-    module.compile()
-    # TODO: Validate once inout HUGR compilation is implemented
-    # validate(module.compile())
->>>>>>> 0c5057c1
 
 
 def test_mixed(validate):
@@ -39,13 +33,7 @@
         q2 = foo(q1, q2)
         return q1, q2
 
-<<<<<<< HEAD
     validate(module.compile())
-=======
-    module.compile()
-    # TODO: Validate once inout HUGR compilation is implemented
-    # validate(module.compile())
->>>>>>> 0c5057c1
 
 
 def test_local(validate):
@@ -61,13 +49,7 @@
         f(q)
         return q
 
-<<<<<<< HEAD
     validate(module.compile())
-=======
-    module.compile()
-    # TODO: Validate once inout HUGR compilation is implemented
-    # validate(module.compile())
->>>>>>> 0c5057c1
 
 
 def test_nested_calls(validate):
@@ -82,13 +64,7 @@
         # This is legal since function arguments and tuples are evaluated left to right
         return foo(foo(foo(0, q), q), q), q
 
-<<<<<<< HEAD
     validate(module.compile())
-=======
-    module.compile()
-    # TODO: Validate once inout HUGR compilation is implemented
-    # validate(module.compile())
->>>>>>> 0c5057c1
 
 
 def test_struct(validate):
@@ -113,7 +89,6 @@
         bar(a)
         return a
 
-<<<<<<< HEAD
     @guppy(module)
     def test2(a: MyStruct) -> MyStruct:
         bar(a)
@@ -122,19 +97,6 @@
         return a
 
     validate(module.compile())
-=======
-    # TODO: The test below requires updates to the HUGR compilation logic
-    # @guppy(module)
-    # def test2(a: MyStruct) -> MyStruct:
-    #     bar(a)
-    #     foo(a.q1, a.q2)
-    #     bar(a)
-    #     return a
-
-    module.compile()
-    # TODO: Validate once inout HUGR compilation is implemented
-    # validate(module.compile())
->>>>>>> 0c5057c1
 
 
 def test_control_flow(validate):
@@ -173,10 +135,4 @@
             i += 1
         return q1, q2
 
-<<<<<<< HEAD
-    validate(module.compile())
-=======
-    module.compile()
-    # TODO: Validate once inout HUGR compilation is implemented
-    # validate(module.compile())
->>>>>>> 0c5057c1
+    validate(module.compile())