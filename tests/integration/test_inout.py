--- conflicted
+++ resolved
@@ -134,7 +134,6 @@
             i += 1
         return q1, q2
 
-<<<<<<< HEAD
     validate(module.compile())
 
 
@@ -173,6 +172,4 @@
         c1 = (foo, (bar, baz))(a, b.x, c1.x, b, c1, c2)
         return a, b, c1, c2
 
-=======
->>>>>>> 434319f0
     validate(module.compile())