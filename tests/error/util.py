import importlib.util
import pathlib
<<<<<<< HEAD
from typing import Callable, Optional, Any
=======
from typing import Callable, Optional, Any, TypeVar
>>>>>>> 9a5350e6

import pytest

from guppy.compiler import GuppyModule
from guppy.hugr.hugr import Hugr


qubit = TypeVar("qubit")


def guppy(f: Callable[..., Any]) -> Optional[Hugr]:
    """ Decorator to compile functions outside of modules for testing. """
    module = GuppyModule("module")
    module(f)
    return module.compile(exit_on_error=True)


def run_error_test(file, capsys):
    file = pathlib.Path(file)
    spec = importlib.util.spec_from_file_location("test_module", file)
    py_module = importlib.util.module_from_spec(spec)

    with pytest.raises(SystemExit):
        spec.loader.exec_module(py_module)

    err = capsys.readouterr().err

    with open(file.with_suffix(".err")) as f:
        exp_err = f.read()

    exp_err = exp_err.replace("$FILE", str(file))
    assert err == exp_err<|MERGE_RESOLUTION|>--- conflicted
+++ resolved
@@ -1,10 +1,6 @@
 import importlib.util
 import pathlib
-<<<<<<< HEAD
-from typing import Callable, Optional, Any
-=======
 from typing import Callable, Optional, Any, TypeVar
->>>>>>> 9a5350e6
 
 import pytest
 
