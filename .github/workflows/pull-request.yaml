name: Pull Request

on:
  push:
    branches:
      - main
  pull_request:
    branches:
      - '**'
  merge_group:
    types: [checks_requested]
  workflow_dispatch: {}

env:
  SCCACHE_GHA_ENABLED: "true"
  RUSTC_WRAPPER: "sccache"
<<<<<<< HEAD
  # A constant location for the uv cache
=======
>>>>>>> ee402842
  UV_CACHE_DIR: /tmp/.uv-cache


jobs:
  check:
    name: Check Python (3.10)
    runs-on: ubuntu-latest
    env:
      PYTHON_VERSION: '3.10'

    steps:
      - uses: actions/checkout@v4
      - name: Run sccache-cache
        uses: mozilla-actions/sccache-action@v0.0.5
      - name: install-llvm
        run: "sudo apt-get update && sudo apt-get install -y llvm-14"

      - name: Set up uv
<<<<<<< HEAD
        # Install a specific uv version using the installer
        run: curl -LsSf https://astral.sh/uv/0.3.2/install.sh | sh
      - name: "Set up Python"
        uses: actions/setup-python@v5
        with:
          python-version: ${{ env.PYTHON_VERSION }}
      - name: Restore uv cache
        uses: actions/cache@v4
        with:
          path: /tmp/.uv-cache
          key: uv-${{ runner.os }}-${{ hashFiles('uv.lock') }}
          restore-keys: |
            uv-${{ runner.os }}-${{ hashFiles('uv.lock') }}
=======
        run: curl -LsSf https://astral.sh/uv/0.3.4/install.sh | sh
      - name: "Set up Python"
        uses: actions/setup-python@v5
        with:
          python-version: ${{ matrix.python-version }}
      - name: Restore uv cache
        uses: actions/cache@v4
        with:
          path: ${{ env.UV_CACHE_DIR }}
          key: uv-${{ runner.os }}-${{ hashFiles('uv.lock') }}
          restore-keys: |
>>>>>>> ee402842
            uv-${{ runner.os }}

      - name: Install Guppy
        run: uv sync

      - name: Type check with mypy
        run: uv run mypy guppylang

      - name: Check formatting with ruff
        run: uv run ruff format --check guppylang

      - name: Lint with ruff
        run: uv run ruff check guppylang

      - name: Install Guppy with validation and llvm-based execution
<<<<<<< HEAD
        run: uv sync --extra execution --extra pytket --extra validation
=======
        run: uv sync --extra execution --extra validation
>>>>>>> ee402842

      - name: Run tests
        run: uv run pytest

      - name: Install tket2 dependencies
        # This removes the `execution` and `validation` extra groups
        run: uv sync --extra pytket

      - name: Rerun `py(...)` expression tests and pytket lowering with tket2 installed
        run: uv run pytest tests/integration/test_py.py tests/error/test_py_errors.py tests/integration/test_tket.py
<<<<<<< HEAD
=======

      - name: Minimize uv cache
        run: uv cache prune --ci
>>>>>>> ee402842

      - name: Minimize uv cache
        run: uv cache prune --ci

  test-coverage:
    name: Check Python (3.12) with coverage
    runs-on: ubuntu-latest
    env:
      PYTHON_VERSION: '3.12'

    steps:
      - uses: actions/checkout@v4
      - name: Run sccache-cache
        uses: mozilla-actions/sccache-action@v0.0.5

      - name: Set up uv
<<<<<<< HEAD
        # Install a specific uv version using the installer
        run: curl -LsSf https://astral.sh/uv/0.3.2/install.sh | sh
      - name: "Set up Python"
        uses: actions/setup-python@v5
        with:
          python-version: ${{ env.PYTHON_VERSION }}
      - name: Restore uv cache
        uses: actions/cache@v4
        with:
          path: /tmp/.uv-cache
          key: uv-${{ runner.os }}-${{ hashFiles('uv.lock') }}
          restore-keys: |
            uv-${{ runner.os }}-${{ hashFiles('uv.lock') }}
=======
        run: curl -LsSf https://astral.sh/uv/0.3.4/install.sh | sh
      - name: "Set up Python"
        uses: actions/setup-python@v5
        with:
          python-version: '3.10'
      - name: Restore uv cache
        uses: actions/cache@v4
        with:
          path: ${{ env.UV_CACHE_DIR }}
          key: uv-${{ runner.os }}-${{ hashFiles('uv.lock') }}
          restore-keys: |
>>>>>>> ee402842
            uv-${{ runner.os }}

      - name: Install Guppy with validation, execution and pytket
        run: uv sync --extra execution --extra pytket --extra validation

      - name: Run python tests with coverage instrumentation
        run: uv run pytest --cov=./ --cov-report=xml

      - name: Upload python coverage to codecov.io
        uses: codecov/codecov-action@v3
        with:
          files: coverage.xml
          name: python
          token: ${{ secrets.CODECOV_TOKEN }}

      - name: Minimize uv cache
        run: uv cache prune --ci<|MERGE_RESOLUTION|>--- conflicted
+++ resolved
@@ -14,10 +14,7 @@
 env:
   SCCACHE_GHA_ENABLED: "true"
   RUSTC_WRAPPER: "sccache"
-<<<<<<< HEAD
   # A constant location for the uv cache
-=======
->>>>>>> ee402842
   UV_CACHE_DIR: /tmp/.uv-cache
 
 
@@ -36,7 +33,6 @@
         run: "sudo apt-get update && sudo apt-get install -y llvm-14"
 
       - name: Set up uv
-<<<<<<< HEAD
         # Install a specific uv version using the installer
         run: curl -LsSf https://astral.sh/uv/0.3.2/install.sh | sh
       - name: "Set up Python"
@@ -50,19 +46,6 @@
           key: uv-${{ runner.os }}-${{ hashFiles('uv.lock') }}
           restore-keys: |
             uv-${{ runner.os }}-${{ hashFiles('uv.lock') }}
-=======
-        run: curl -LsSf https://astral.sh/uv/0.3.4/install.sh | sh
-      - name: "Set up Python"
-        uses: actions/setup-python@v5
-        with:
-          python-version: ${{ matrix.python-version }}
-      - name: Restore uv cache
-        uses: actions/cache@v4
-        with:
-          path: ${{ env.UV_CACHE_DIR }}
-          key: uv-${{ runner.os }}-${{ hashFiles('uv.lock') }}
-          restore-keys: |
->>>>>>> ee402842
             uv-${{ runner.os }}
 
       - name: Install Guppy
@@ -78,11 +61,7 @@
         run: uv run ruff check guppylang
 
       - name: Install Guppy with validation and llvm-based execution
-<<<<<<< HEAD
         run: uv sync --extra execution --extra pytket --extra validation
-=======
-        run: uv sync --extra execution --extra validation
->>>>>>> ee402842
 
       - name: Run tests
         run: uv run pytest
@@ -93,12 +72,6 @@
 
       - name: Rerun `py(...)` expression tests and pytket lowering with tket2 installed
         run: uv run pytest tests/integration/test_py.py tests/error/test_py_errors.py tests/integration/test_tket.py
-<<<<<<< HEAD
-=======
-
-      - name: Minimize uv cache
-        run: uv cache prune --ci
->>>>>>> ee402842
 
       - name: Minimize uv cache
         run: uv cache prune --ci
@@ -115,7 +88,6 @@
         uses: mozilla-actions/sccache-action@v0.0.5
 
       - name: Set up uv
-<<<<<<< HEAD
         # Install a specific uv version using the installer
         run: curl -LsSf https://astral.sh/uv/0.3.2/install.sh | sh
       - name: "Set up Python"
@@ -129,19 +101,6 @@
           key: uv-${{ runner.os }}-${{ hashFiles('uv.lock') }}
           restore-keys: |
             uv-${{ runner.os }}-${{ hashFiles('uv.lock') }}
-=======
-        run: curl -LsSf https://astral.sh/uv/0.3.4/install.sh | sh
-      - name: "Set up Python"
-        uses: actions/setup-python@v5
-        with:
-          python-version: '3.10'
-      - name: Restore uv cache
-        uses: actions/cache@v4
-        with:
-          path: ${{ env.UV_CACHE_DIR }}
-          key: uv-${{ runner.os }}-${{ hashFiles('uv.lock') }}
-          restore-keys: |
->>>>>>> ee402842
             uv-${{ runner.os }}
 
       - name: Install Guppy with validation, execution and pytket
@@ -158,4 +117,6 @@
           token: ${{ secrets.CODECOV_TOKEN }}
 
       - name: Minimize uv cache
+        run: uv cache prune --ci
+      - name: Minimize uv cache
         run: uv cache prune --ci